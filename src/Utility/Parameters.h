--- conflicted
+++ resolved
@@ -56,17 +56,9 @@
   size_t size;      // Measured in words (includes register-mapped FIFOs)
 } register_file_parameters_t;
 
-<<<<<<< HEAD
-// Number of accelerators in an accelerator tile.
-extern parameter  ACCELERATORS_PER_TILE;
-
-// Number of memory banks in each tile.
-extern parameter  MEMS_PER_TILE;
-=======
 typedef struct {
   size_t size;      // Measured in words
 } scratchpad_parameters_t;
->>>>>>> f9cf894b
 
 typedef struct {
   size_t size;      // Measured in entries (number of output channels)
@@ -120,6 +112,7 @@
 typedef struct {
   size_t numCores;
   size_t numMemories;
+  size_t numAccelerators;
 
   core_parameters_t core;
   memory_bank_parameters_t memory;
@@ -150,6 +143,7 @@
   size2d_t allTiles() const; // Compute tiles + I/O tiles
   size_t totalCores() const;
   size_t totalMemories() const;
+  size_t totalAccelerators() const;
   size_t totalComponents() const;
 } chip_parameters_t;
 
@@ -158,90 +152,6 @@
 
 // If set to 1, all memory operations complete instantaneously.
 extern parameter  MAGIC_MEMORY;
-
-<<<<<<< HEAD
-//============================================================================//
-// Network
-//
-// Note: a port is a physical connection to the network, whereas a channel is
-// an address accessible through the network. There may be many channels
-// accessible through each port.
-//============================================================================//
-
-// Number of connections from the various networks to the core.
-extern parameter  CORE_INPUT_PORTS;
-
-// Number of connections from the core to the various networks.
-extern parameter  CORE_OUTPUT_PORTS;
-
-// Number of instruction input channels in cores.
-#define           CORE_INSTRUCTION_CHANNELS 2
-
-// Number of register-mapped input buffers in cores.
-extern parameter  CORE_RECEIVE_CHANNELS;
-
-// Number of core input channels, including instruction inputs.
-#define           CORE_INPUT_CHANNELS       (CORE_INSTRUCTION_CHANNELS + CORE_RECEIVE_CHANNELS)
-
-// Number of core output channels.
-#define           CORE_OUTPUT_CHANNELS      (CHANNEL_MAP_SIZE)
-
-// Number of connections from networks to each memory bank.
-#define           MEMORY_INPUT_PORTS        1
-
-// Number of connections from each memory bank to networks.
-#define           MEMORY_OUTPUT_PORTS       1
-
-// Number of addressable channels accessible on each memory bank.
-#define           MEMORY_INPUT_CHANNELS     MEMORY_CHANNEL_MAP_TABLE_ENTRIES
-
-// Number of channels from which a memory bank can send data.
-#define           MEMORY_OUTPUT_CHANNELS    MEMORY_CHANNEL_MAP_TABLE_ENTRIES
-
-// Number of entries of core buffers.
-extern parameter  CORE_BUFFER_SIZE;
-
-// Number of entries of memory bank buffers.
-extern parameter  MEMORY_BUFFER_SIZE;
-
-// Number of entries of router buffers.
-extern parameter  ROUTER_BUFFER_SIZE;
-
-//============================================================================//
-// Combinations of other parameters
-//============================================================================//
-
-// Total number of addressable components (cores and memory banks) on each tile.
-#define COMPONENTS_PER_TILE       (CORES_PER_TILE + MEMS_PER_TILE + 3*ACCELERATORS_PER_TILE)
-
-// Total number of tiles on the chip.
-#define NUM_TILES                 (TOTAL_TILE_ROWS * TOTAL_TILE_COLUMNS)
-#define NUM_COMPUTE_TILES         (COMPUTE_TILE_ROWS * COMPUTE_TILE_COLUMNS)
-
-// Total number of cores on the chip.
-#define NUM_CORES                 (CORES_PER_TILE * NUM_COMPUTE_TILES)
-
-// Total number of L1 memory banks on the chip.
-#define NUM_MEMORIES              (MEMS_PER_TILE * NUM_COMPUTE_TILES)
-
-// Total number of addressable components (cores and memory banks) on the chip.
-#define NUM_COMPONENTS            (NUM_COMPUTE_TILES * COMPONENTS_PER_TILE)
-
-// Useful numbers for generating networks.
-#define INPUT_PORTS_PER_TILE      (CORES_PER_TILE * CORE_INPUT_PORTS + MEMS_PER_TILE)
-#define OUTPUT_PORTS_PER_TILE     (CORES_PER_TILE * CORE_OUTPUT_PORTS + MEMS_PER_TILE)
-#define TOTAL_INPUT_PORTS         (INPUT_PORTS_PER_TILE * NUM_COMPUTE_TILES)
-#define TOTAL_OUTPUT_PORTS        (OUTPUT_PORTS_PER_TILE * NUM_COMPUTE_TILES)
-
-// Useful numbers for generating networks.
-#define INPUT_CHANNELS_PER_TILE   (CORES_PER_TILE * CORE_INPUT_CHANNELS + MEMS_PER_TILE)
-#define OUTPUT_CHANNELS_PER_TILE  (CORES_PER_TILE * CORE_OUTPUT_CHANNELS + MEMS_PER_TILE)
-#define TOTAL_INPUT_CHANNELS      (INPUT_CHANNELS_PER_TILE * NUM_COMPUTE_TILES)
-#define TOTAL_OUTPUT_CHANNELS     (OUTPUT_CHANNELS_PER_TILE * NUM_COMPUTE_TILES)
-=======
->>>>>>> f9cf894b
-
-#define MULTICAST_NETWORK_SIZE    (CORES_PER_TILE + ACCELERATORS_PER_TILE)
 
 //============================================================================//
 // Methods
