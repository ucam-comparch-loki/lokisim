/*
 * Operations.h
 *
 *  Created on: 17 Jun 2010
 *      Author: db434
 */

#ifndef OPERATIONS_H_
#define OPERATIONS_H_

#include "InstrumentationBase.h"
#include "CounterMap.h"
#include "../../Datatype/Identifier.h"
#include "../../Datatype/DecodedInst.h"

namespace Instrumentation {

class Operations: public InstrumentationBase {

public:

  static void init();
  static void end();

  static void decoded(const ComponentID& core, const DecodedInst& dec);
  static void executed(const ComponentID& core, const DecodedInst& dec, bool executed);

  static count_t numDecodes();
  static count_t numOperations();
  static count_t numOperations(const ComponentID& core);
  static count_t numOperations(opcode_t operation,
                               function_t function = (function_t)0);

  static void printStats();
  static void printSummary();
  static void dumpEventCounts(std::ostream& os);

<<<<<<< HEAD
  static CounterMap<ComponentID> numMemLoads;
  static CounterMap<ComponentID> numMergedMemLoads;
  static CounterMap<ComponentID> numMemStores;
  static CounterMap<ComponentID> numChanReads;
  static CounterMap<ComponentID> numMergedChanReads; // i.e. packed with a useful instruction
  static CounterMap<ComponentID> numChanWrites;
  static CounterMap<ComponentID> numMergedChanWrites;
  static CounterMap<ComponentID> numArithOps;
  static CounterMap<ComponentID> numCondOps;
=======
  static CounterMap<CoreIndex> numMemLoads;
  static CounterMap<CoreIndex> numMergedMemLoads;
  static CounterMap<CoreIndex> numMemStores;
  static CounterMap<CoreIndex> numChanReads;
  static CounterMap<CoreIndex> numMergedChanReads; // i.e. packed with a useful instruction
  static CounterMap<CoreIndex> numChanWrites;
  static CounterMap<CoreIndex> numMergedChanWrites;
  static CounterMap<CoreIndex> numArithOps;
  static CounterMap<CoreIndex> numCondOps;
>>>>>>> 9d4a5afc

private:

  static CounterMap<opcode_t> executedOps;
  static CounterMap<function_t> executedFns;
  static count_t unexecuted;

  // Store the previous inputs, outputs, and operations seen, so that we can
  // compare them to the latest values.
  static int32_t *lastIn1, *lastIn2, *lastOut;
  static function_t *lastFn;

  // Counters used to help compute energy consumption. hd = Hamming distance.
  static count_t hdIn1, hdIn2, hdOut, sameOp;

  // Is there a difference between numOps and numDecodes?
  static CounterMap<CoreIndex> numOps_;
  static count_t numDecodes_;

};

}

#endif /* OPERATIONS_H_ */<|MERGE_RESOLUTION|>--- conflicted
+++ resolved
@@ -35,17 +35,6 @@
   static void printSummary();
   static void dumpEventCounts(std::ostream& os);
 
-<<<<<<< HEAD
-  static CounterMap<ComponentID> numMemLoads;
-  static CounterMap<ComponentID> numMergedMemLoads;
-  static CounterMap<ComponentID> numMemStores;
-  static CounterMap<ComponentID> numChanReads;
-  static CounterMap<ComponentID> numMergedChanReads; // i.e. packed with a useful instruction
-  static CounterMap<ComponentID> numChanWrites;
-  static CounterMap<ComponentID> numMergedChanWrites;
-  static CounterMap<ComponentID> numArithOps;
-  static CounterMap<ComponentID> numCondOps;
-=======
   static CounterMap<CoreIndex> numMemLoads;
   static CounterMap<CoreIndex> numMergedMemLoads;
   static CounterMap<CoreIndex> numMemStores;
@@ -55,7 +44,6 @@
   static CounterMap<CoreIndex> numMergedChanWrites;
   static CounterMap<CoreIndex> numArithOps;
   static CounterMap<CoreIndex> numCondOps;
->>>>>>> 9d4a5afc
 
 private:
 
