--- conflicted
+++ resolved
@@ -8,11 +8,7 @@
 #ifndef STALLS_H_
 #define STALLS_H_
 
-<<<<<<< HEAD
-#include "../../Datatype/ComponentID.h"
-=======
 #include "../../Datatype/Identifier.h"
->>>>>>> 9d4a5afc
 #include "../../Datatype/DecodedInst.h"
 #include "InstrumentationBase.h"
 #include "CounterMap.h"
@@ -76,11 +72,7 @@
   static cycle_count_t loggedCyclesStalled(const ComponentID core);
 
   static void printStats();
-<<<<<<< HEAD
-  static void printInstrStat(const char *name, ComponentID id, CounterMap<ComponentID> &cMap);
-=======
   static void printInstrStat(const char *name, ComponentID id, CounterMap<CoreIndex> &cMap);
->>>>>>> 9d4a5afc
   static void dumpEventCounts(std::ostream& os);
 
   // A text version of each stall reason.
@@ -98,27 +90,16 @@
 
   // The reason for each core being stalled at the moment (if stalled). Use a
   // bitmask in case the core stalls for multiple reasons simultaneously.
-<<<<<<< HEAD
-  static map<ComponentID, uint> stallReason;
-=======
   static map<ComponentIndex, uint> stallReason;
->>>>>>> 9d4a5afc
 
   // Maintain separate logs for normal execution, and for the parts of the
   // program which are explicitly logged.
   // There is one CounterMap for each possible reason to stall, and each
   // CounterMap holds data for each core.
-<<<<<<< HEAD
-  static vector<CounterMap<ComponentID> > total, loggedOnly;
-
-  // The times that each core started stalling for each reason.
-  static vector<map<ComponentID, cycle_count_t> > startStall;
-=======
   static vector<CounterMap<ComponentIndex> > total, loggedOnly;
 
   // The times that each core started stalling for each reason.
   static vector<map<ComponentIndex, cycle_count_t> > startStall;
->>>>>>> 9d4a5afc
 
   // The number of cores stalled or idle at the moment.
   static count_t numStalled;
