/*
 * Operations.cpp
 *
 *  Created on: 17 Jun 2010
 *      Author: db434
 */

#include "Operations.h"
#include "../InstructionMap.h"
#include "../Instrumentation.h"
#include "../Trace/Callgrind.h"
<<<<<<< HEAD
#include "../../Datatype/ComponentID.h"
=======
#include "../../Datatype/Identifier.h"
>>>>>>> 9d4a5afc
#include "../../Datatype/DecodedInst.h"

using namespace Instrumentation;

CounterMap<opcode_t> Operations::executedOps;
CounterMap<function_t> Operations::executedFns;
count_t Operations::unexecuted;

int32_t* Operations::lastIn1 = NULL;
int32_t* Operations::lastIn2 = NULL;
int32_t* Operations::lastOut = NULL;
function_t* Operations::lastFn = NULL;

count_t Operations::hdIn1 = 0;
count_t Operations::hdIn2 = 0;
count_t Operations::hdOut = 0;
count_t Operations::sameOp = 0;

CounterMap<CoreIndex> Operations::numOps_;
count_t Operations::numDecodes_ = 0;
<<<<<<< HEAD
CounterMap<ComponentID> Operations::numMemLoads;
CounterMap<ComponentID> Operations::numMergedMemLoads;
CounterMap<ComponentID> Operations::numMemStores;
CounterMap<ComponentID> Operations::numChanReads;
CounterMap<ComponentID> Operations::numMergedChanReads; // i.e. packed with a useful instruction
CounterMap<ComponentID> Operations::numChanWrites;
CounterMap<ComponentID> Operations::numMergedChanWrites;
CounterMap<ComponentID> Operations::numArithOps;
CounterMap<ComponentID> Operations::numCondOps;
=======
CounterMap<CoreIndex> Operations::numMemLoads;
CounterMap<CoreIndex> Operations::numMergedMemLoads;
CounterMap<CoreIndex> Operations::numMemStores;
CounterMap<CoreIndex> Operations::numChanReads;
CounterMap<CoreIndex> Operations::numMergedChanReads; // i.e. packed with a useful instruction
CounterMap<CoreIndex> Operations::numChanWrites;
CounterMap<CoreIndex> Operations::numMergedChanWrites;
CounterMap<CoreIndex> Operations::numArithOps;
CounterMap<CoreIndex> Operations::numCondOps;
>>>>>>> 9d4a5afc


void Operations::init() {
  lastIn1 = new int32_t[NUM_CORES];
  lastIn2 = new int32_t[NUM_CORES];
  lastOut = new int32_t[NUM_CORES];
  lastFn  = new function_t[NUM_CORES];
}

void Operations::end() {
  delete[] lastIn1; lastIn1 = NULL;
  delete[] lastIn2; lastIn2 = NULL;
  delete[] lastOut; lastOut = NULL;
  delete[] lastFn;  lastFn  = NULL;
}

void Operations::decoded(const ComponentID& core, const DecodedInst& dec) {
  // May later care about the operation, since different ones require different
  // decode energies?
  numDecodes_++;
}

void Operations::executed(const ComponentID& core, const DecodedInst& dec, bool executed) {
  CoreIndex coreID = core.globalCoreNumber();

  // Always increase numOps - this is used to determine if we're making progress.
  numOps_.increment(coreID);

  if (Callgrind::acceptingData())
    Callgrind::instructionExecuted(core, dec.location(), Instrumentation::currentCycle());

  if (Callgrind::acceptingData())
    Callgrind::instructionExecuted(core, dec.location(), Instrumentation::currentCycle());

  if (!executed) {
    unexecuted++;
    return;
  }

  // Basic logging for "ordinary" operations. Extra logging for ALU operations.
  if (dec.opcode() > 1)
    executedOps.increment(dec.opcode());
  else
    executedFns.increment(dec.function());

  if (ENERGY_TRACE && dec.isExecuteStageOperation()) {
<<<<<<< HEAD
    int coreID = core.getGlobalCoreNumber();

=======
>>>>>>> 9d4a5afc
    hdIn1 += hammingDistance(dec.operand1(), lastIn1[coreID]);
    hdIn2 += hammingDistance(dec.operand2(), lastIn2[coreID]);
    hdOut += hammingDistance(dec.result(),   lastOut[coreID]);

    if (dec.function() == lastFn[coreID])
      sameOp++;

    lastIn1[coreID] = dec.operand1();
    lastIn2[coreID] = dec.operand2();
    lastOut[coreID] = dec.result();
    lastFn[coreID]  = dec.function();
  }

  switch(dec.opcode()) {
    case InstructionMap::OP_LDW:
    case InstructionMap::OP_LDHWU:
    case InstructionMap::OP_LDBU:
<<<<<<< HEAD
      numMemLoads.increment(core);
=======
      numMemLoads.increment(coreID);
>>>>>>> 9d4a5afc
      break;
 
    case InstructionMap::OP_STW:
    case InstructionMap::OP_STHW:
    case InstructionMap::OP_STB:
<<<<<<< HEAD
      numMemStores.increment(core);
=======
      numMemStores.increment(coreID);
>>>>>>> 9d4a5afc
      break;

    default:
      break;
  }
 
  if (dec.sourceReg1() == 2 || dec.sourceReg2() == 2) {
<<<<<<< HEAD
    numMemLoads.increment(core);
    if (dec.function() != InstructionMap::FN_OR || dec.sourceReg2() != 0) {
      numMergedMemLoads.increment(core);
=======
    numMemLoads.increment(coreID);
    if (dec.function() != InstructionMap::FN_OR || dec.sourceReg2() != 0) {
      numMergedMemLoads.increment(coreID);
>>>>>>> 9d4a5afc
    }
  }

  if (dec.sourceReg1() == 3 || dec.sourceReg2() == 3 || dec.sourceReg1() == 4 || dec.sourceReg2() == 4) {
<<<<<<< HEAD
    numChanReads.increment(core);
    if (dec.function() != InstructionMap::FN_OR || dec.sourceReg2() != 0) {
      numMergedChanReads.increment(core);
=======
    numChanReads.increment(coreID);
    if (dec.function() != InstructionMap::FN_OR || dec.sourceReg2() != 0) {
      numMergedChanReads.increment(coreID);
>>>>>>> 9d4a5afc
    }
  }

  if (dec.channelMapEntry() == 2 || dec.channelMapEntry() == 3) {
<<<<<<< HEAD
    numChanWrites.increment(core);
    if (dec.function() != InstructionMap::FN_OR || dec.sourceReg1() == 2 || dec.sourceReg2() == 2) {
      numMergedChanWrites.increment(core);
=======
    numChanWrites.increment(coreID);
    if (dec.function() != InstructionMap::FN_OR || dec.sourceReg1() == 2 || dec.sourceReg2() == 2) {
      numMergedChanWrites.increment(coreID);
>>>>>>> 9d4a5afc
    }
  }
 
  switch (dec.opcode()) {
    case 0:
    case 1:
      if ((dec.function() < InstructionMap::FN_SETEQ) || (dec.function() > InstructionMap::FN_SETGTEU)) {
<<<<<<< HEAD
        numArithOps.increment(core);
      } else {
        numCondOps.increment(core);
=======
        numArithOps.increment(coreID);
      } else {
        numCondOps.increment(coreID);
>>>>>>> 9d4a5afc
      }
      break;
    case InstructionMap::OP_NORI:
    case InstructionMap::OP_NORI_P:
    case InstructionMap::OP_ANDI:
    case InstructionMap::OP_ANDI_P:
    case InstructionMap::OP_ORI:
    case InstructionMap::OP_ORI_P:
    case InstructionMap::OP_XORI:
    case InstructionMap::OP_XORI_P:
    case InstructionMap::OP_SLLI:
    case InstructionMap::OP_SRLI:
    case InstructionMap::OP_SRLI_P:
    case InstructionMap::OP_SRAI:
    case InstructionMap::OP_ADDUI:
    case InstructionMap::OP_ADDUI_P:
    case InstructionMap::OP_MULHW:
    case InstructionMap::OP_MULLW:
    case InstructionMap::OP_MULHWU:
<<<<<<< HEAD
      numArithOps.increment(core);
=======
      numArithOps.increment(coreID);
>>>>>>> 9d4a5afc
      break;

    case InstructionMap::OP_SETEQI:
    case InstructionMap::OP_SETEQI_P:
    case InstructionMap::OP_SETNEI:
    case InstructionMap::OP_SETNEI_P:
    case InstructionMap::OP_SETLTI:
    case InstructionMap::OP_SETLTI_P:
    case InstructionMap::OP_SETLTUI:
    case InstructionMap::OP_SETLTUI_P:
    case InstructionMap::OP_SETGTEI:
    case InstructionMap::OP_SETGTEI_P:
    case InstructionMap::OP_SETGTEUI:
    case InstructionMap::OP_SETGTEUI_P:
    case InstructionMap::OP_PSEL:
    case InstructionMap::OP_PSEL_FETCH:
    case InstructionMap::OP_PSEL_FETCHR:
<<<<<<< HEAD
      numCondOps.increment(core);
=======
      numCondOps.increment(coreID);
>>>>>>> 9d4a5afc
      break;

    default:
      break;
  }
}

count_t Operations::numDecodes()               {return numDecodes_;}
count_t Operations::numOperations()            {return numOps_.numEvents();}

count_t Operations::numOperations(const ComponentID& core) {
  return numOps_[core.globalCoreNumber()];
}

count_t Operations::numOperations(opcode_t op, function_t function) {
  // Special case for ALU operations.
  if (op <= 1)
    return executedFns[function];
  else
    return executedOps[op];
}

void Operations::printStats() {
  if (Arguments::batchMode())
	cout << "<@GLOBAL>operation_count:" << numOps_.numEvents() << "</@GLOBAL>" << endl;

  if(numOps_.numEvents() > 0) {
    cout << "Operations:\n" <<
      "  Total: " << numOps_.numEvents() << "\n" <<
      "  Operations executed:\n";

    int executed = executedOps.numEvents() + executedFns.numEvents();

    CounterMap<function_t>::iterator it;
    for(it = executedFns.begin(); it != executedFns.end(); it++) {
      function_t fn = it->first;
      const inst_name_t& name = InstructionMap::name((opcode_t)0, fn);

      if (Arguments::batchMode())
        cout << "<@SUBTABLE>operations!op_name:" << name << "!exec_count:" << executedFns[fn] << "</@SUBTABLE>" << endl;

      cout << "    ";
      cout.width(14);

      cout << std::left << name << executedFns[fn]
           << "\t(" << percentage(executedFns[fn],executed) << ")\n";
    }

    CounterMap<opcode_t>::iterator it2;
    for(it2 = executedOps.begin(); it2 != executedOps.end(); it2++) {
      opcode_t op = it2->first;
      const inst_name_t& name = InstructionMap::name(op);

      if (Arguments::batchMode())
        cout << "<@SUBTABLE>operations!op_name:" << name << "!exec_count:" << executedOps[op] << "</@SUBTABLE>" << endl;

      cout << "    ";
      cout.width(14);

      cout << std::left << name << executedOps[op]
           << "\t(" << percentage(executedOps[op],executed) << ")\n";
    }
  }
}

void Operations::printSummary() {
  using std::clog;

  clog << "Average IPC: ";
  clog << std::fixed;
  clog.precision(2);
  clog << ((double)numOperations() / (double)Instrumentation::currentCycle()) << endl;
}

void Operations::dumpEventCounts(std::ostream& os) {
  // Stores take two cycles to decode, so the decoder is active for longer.
  count_t decodeCycles = numDecodes_ + executedOps[InstructionMap::OP_STB]
                                     + executedOps[InstructionMap::OP_STHW]
                                     + executedOps[InstructionMap::OP_STW];

  os << xmlBegin("decoder")             << "\n"
     << xmlNode("instances", NUM_CORES) << "\n"
     << xmlNode("active", decodeCycles) << "\n"
     << xmlNode("decodes", numDecodes_) << "\n"
     << xmlEnd("decoder")               << "\n";

  os << xmlBegin("alu")                 << "\n"
     << xmlNode("instances", NUM_CORES) << "\n";

  // Special case for the ALU operations
  CounterMap<function_t>::iterator it;
  for(it = executedFns.begin(); it != executedFns.end(); it++) {
    function_t fn = it->first;
    const inst_name_t& name = InstructionMap::name((opcode_t)0, fn);
    os << xmlNode(name.c_str(), executedFns[fn]) << "\n";
  }

  // Non-ALU operations
  CounterMap<opcode_t>::iterator it2;
  for(it2 = executedOps.begin(); it2 != executedOps.end(); it2++) {
    opcode_t op = it2->first;
    const inst_name_t& name = InstructionMap::name(op);
    os << xmlNode(name.c_str(), executedOps[op]) << "\n";
  }

  // Initial modelling suggests that a couple of operations consume
  // significantly more energy than the others.
  count_t highEnergy = executedFns[InstructionMap::FN_SETGTE]
                     + executedOps[InstructionMap::OP_SETGTEI]
                     + executedOps[InstructionMap::OP_SETGTEI_P]
                     + executedFns[InstructionMap::FN_ADDU]
                     + executedOps[InstructionMap::OP_ADDUI]
                     + executedOps[InstructionMap::OP_ADDUI_P];

  // Record multiplier activity separately from ALU activity, and remove non-ALU
  // operations from the total count.
  count_t totalOps   = executedOps.numEvents() + executedFns.numEvents()
                     - executedOps[InstructionMap::OP_MULHW]
                     - executedOps[InstructionMap::OP_MULHWU]
                     - executedOps[InstructionMap::OP_MULLW]
                     - executedOps[InstructionMap::OP_TSTCHI]
                     - executedOps[InstructionMap::OP_TSTCHI_P]
                     - executedOps[InstructionMap::OP_SELCH]
                     - executedOps[InstructionMap::OP_IBJMP]
                     - executedOps[InstructionMap::OP_RMTEXECUTE]
                     - executedOps[InstructionMap::OP_RMTNXIPK];

  os << xmlNode("hd_in1", hdIn1)            << "\n"
     << xmlNode("hd_in2", hdIn2)            << "\n"
     << xmlNode("hd_out", hdOut)            << "\n"
     << xmlNode("same_op", sameOp)          << "\n"
     << xmlNode("total_ops", totalOps)      << "\n"
     << xmlNode("active", totalOps)         << "\n"
     << xmlNode("high_energy", highEnergy)  << "\n"
     << xmlEnd("alu")                       << "\n";

  count_t multiplies = executedOps[InstructionMap::OP_MULHW]
                     + executedOps[InstructionMap::OP_MULHWU]
                     + executedOps[InstructionMap::OP_MULLW];
  count_t highWord   = executedOps[InstructionMap::OP_MULHW]
                     + executedOps[InstructionMap::OP_MULHWU];

  os << xmlBegin("multiplier")          << "\n"
     << xmlNode("instances", NUM_CORES) << "\n"
     << xmlNode("active", multiplies)   << "\n"
     << xmlNode("high_word", highWord)  << "\n"
     << xmlEnd("multiplier")            << "\n";

  // All operations, including non-ALU ones.
  os << "\n"
     << xmlNode("operations", executedOps.numEvents() + executedFns.numEvents())
     << "\n";
}<|MERGE_RESOLUTION|>--- conflicted
+++ resolved
@@ -9,11 +9,7 @@
 #include "../InstructionMap.h"
 #include "../Instrumentation.h"
 #include "../Trace/Callgrind.h"
-<<<<<<< HEAD
-#include "../../Datatype/ComponentID.h"
-=======
 #include "../../Datatype/Identifier.h"
->>>>>>> 9d4a5afc
 #include "../../Datatype/DecodedInst.h"
 
 using namespace Instrumentation;
@@ -34,17 +30,6 @@
 
 CounterMap<CoreIndex> Operations::numOps_;
 count_t Operations::numDecodes_ = 0;
-<<<<<<< HEAD
-CounterMap<ComponentID> Operations::numMemLoads;
-CounterMap<ComponentID> Operations::numMergedMemLoads;
-CounterMap<ComponentID> Operations::numMemStores;
-CounterMap<ComponentID> Operations::numChanReads;
-CounterMap<ComponentID> Operations::numMergedChanReads; // i.e. packed with a useful instruction
-CounterMap<ComponentID> Operations::numChanWrites;
-CounterMap<ComponentID> Operations::numMergedChanWrites;
-CounterMap<ComponentID> Operations::numArithOps;
-CounterMap<ComponentID> Operations::numCondOps;
-=======
 CounterMap<CoreIndex> Operations::numMemLoads;
 CounterMap<CoreIndex> Operations::numMergedMemLoads;
 CounterMap<CoreIndex> Operations::numMemStores;
@@ -54,7 +39,6 @@
 CounterMap<CoreIndex> Operations::numMergedChanWrites;
 CounterMap<CoreIndex> Operations::numArithOps;
 CounterMap<CoreIndex> Operations::numCondOps;
->>>>>>> 9d4a5afc
 
 
 void Operations::init() {
@@ -86,8 +70,10 @@
   if (Callgrind::acceptingData())
     Callgrind::instructionExecuted(core, dec.location(), Instrumentation::currentCycle());
 
-  if (Callgrind::acceptingData())
-    Callgrind::instructionExecuted(core, dec.location(), Instrumentation::currentCycle());
+  // Want to keep track of the number of operations so we can tell if we're
+  // making progress, but only want the rest of the data when we ask for it.
+  if (!ENERGY_TRACE)
+    return;
 
   if (!executed) {
     unexecuted++;
@@ -101,11 +87,6 @@
     executedFns.increment(dec.function());
 
   if (ENERGY_TRACE && dec.isExecuteStageOperation()) {
-<<<<<<< HEAD
-    int coreID = core.getGlobalCoreNumber();
-
-=======
->>>>>>> 9d4a5afc
     hdIn1 += hammingDistance(dec.operand1(), lastIn1[coreID]);
     hdIn2 += hammingDistance(dec.operand2(), lastIn2[coreID]);
     hdOut += hammingDistance(dec.result(),   lastOut[coreID]);
@@ -123,21 +104,13 @@
     case InstructionMap::OP_LDW:
     case InstructionMap::OP_LDHWU:
     case InstructionMap::OP_LDBU:
-<<<<<<< HEAD
-      numMemLoads.increment(core);
-=======
       numMemLoads.increment(coreID);
->>>>>>> 9d4a5afc
       break;
  
     case InstructionMap::OP_STW:
     case InstructionMap::OP_STHW:
     case InstructionMap::OP_STB:
-<<<<<<< HEAD
-      numMemStores.increment(core);
-=======
       numMemStores.increment(coreID);
->>>>>>> 9d4a5afc
       break;
 
     default:
@@ -145,41 +118,23 @@
   }
  
   if (dec.sourceReg1() == 2 || dec.sourceReg2() == 2) {
-<<<<<<< HEAD
-    numMemLoads.increment(core);
-    if (dec.function() != InstructionMap::FN_OR || dec.sourceReg2() != 0) {
-      numMergedMemLoads.increment(core);
-=======
     numMemLoads.increment(coreID);
     if (dec.function() != InstructionMap::FN_OR || dec.sourceReg2() != 0) {
       numMergedMemLoads.increment(coreID);
->>>>>>> 9d4a5afc
     }
   }
 
   if (dec.sourceReg1() == 3 || dec.sourceReg2() == 3 || dec.sourceReg1() == 4 || dec.sourceReg2() == 4) {
-<<<<<<< HEAD
-    numChanReads.increment(core);
-    if (dec.function() != InstructionMap::FN_OR || dec.sourceReg2() != 0) {
-      numMergedChanReads.increment(core);
-=======
     numChanReads.increment(coreID);
     if (dec.function() != InstructionMap::FN_OR || dec.sourceReg2() != 0) {
       numMergedChanReads.increment(coreID);
->>>>>>> 9d4a5afc
     }
   }
 
   if (dec.channelMapEntry() == 2 || dec.channelMapEntry() == 3) {
-<<<<<<< HEAD
-    numChanWrites.increment(core);
-    if (dec.function() != InstructionMap::FN_OR || dec.sourceReg1() == 2 || dec.sourceReg2() == 2) {
-      numMergedChanWrites.increment(core);
-=======
     numChanWrites.increment(coreID);
     if (dec.function() != InstructionMap::FN_OR || dec.sourceReg1() == 2 || dec.sourceReg2() == 2) {
       numMergedChanWrites.increment(coreID);
->>>>>>> 9d4a5afc
     }
   }
  
@@ -187,15 +142,9 @@
     case 0:
     case 1:
       if ((dec.function() < InstructionMap::FN_SETEQ) || (dec.function() > InstructionMap::FN_SETGTEU)) {
-<<<<<<< HEAD
-        numArithOps.increment(core);
-      } else {
-        numCondOps.increment(core);
-=======
         numArithOps.increment(coreID);
       } else {
         numCondOps.increment(coreID);
->>>>>>> 9d4a5afc
       }
       break;
     case InstructionMap::OP_NORI:
@@ -215,11 +164,7 @@
     case InstructionMap::OP_MULHW:
     case InstructionMap::OP_MULLW:
     case InstructionMap::OP_MULHWU:
-<<<<<<< HEAD
-      numArithOps.increment(core);
-=======
       numArithOps.increment(coreID);
->>>>>>> 9d4a5afc
       break;
 
     case InstructionMap::OP_SETEQI:
@@ -237,11 +182,7 @@
     case InstructionMap::OP_PSEL:
     case InstructionMap::OP_PSEL_FETCH:
     case InstructionMap::OP_PSEL_FETCHR:
-<<<<<<< HEAD
-      numCondOps.increment(core);
-=======
       numCondOps.increment(coreID);
->>>>>>> 9d4a5afc
       break;
 
     default:
