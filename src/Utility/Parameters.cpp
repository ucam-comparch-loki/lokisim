/*
 * Parameters.cpp
 *
 * Contains all parameter values.
 *
 * These will eventually be loaded in from an external file, so they can be
 * modified automatically, and without requiring recompilation.
 *
 *  Created on: 11 Jan 2010
 *      Author: db434
 */

#include "Parameters.h"
#include "Arguments.h"
#include "Logging.h"
#include "StringManipulation.h"

#include <iostream>
#include <limits.h>
#include <stdlib.h>
#include <string.h>

using std::string;
using std::cout;
using std::cerr;
using std::endl;

//============================================================================//
// General parameters
//============================================================================//

// Print information about any interesting activity during execution.
int DEBUG = 1;

// Print a trace of addresses of instructions executed.
int TRACE = 0;

// Count all events which are significant for energy consumption.
int ENERGY_TRACE = 0;

// Print each instruction executed and its context (register file contents).
// The format should be the same as csim's trace.
int CSIM_TRACE = 0;

// Number of bytes in a Loki word.
int BYTES_PER_WORD = 4;

// Number of cycles before terminating execution.
unsigned long TIMEOUT = ULONG_MAX;

//============================================================================//
// Global variables
//============================================================================//

// Value to be returned at the end of execution.
int RETURN_CODE = EXIT_SUCCESS;

// Number of cores in each tile.
parameter CORES_PER_TILE             = 8;

<<<<<<< HEAD
// Number of accelerators in an accelerator tile.
parameter ACCELERATORS_PER_TILE      = 0;

// Number of memory banks in each tile.
parameter MEMS_PER_TILE              = 8;

// Number of rows of compute tiles.
parameter COMPUTE_TILE_ROWS          = 1;

// Number of columns of compute tiles.
parameter COMPUTE_TILE_COLUMNS       = 1;

//============================================================================//
// Core configuration
//============================================================================//

// Registers accessible through the instruction set.
parameter NUM_ADDRESSABLE_REGISTERS  = 32;

// Registers accessible through indirect access (irdr, iwtr).
parameter NUM_PHYSICAL_REGISTERS     = 32;

// Size of scratchpad in words.
parameter CORE_SCRATCHPAD_SIZE       = 256;

// Size of instruction packet FIFO in words.
parameter IPK_FIFO_SIZE              = 24;

// Size of instruction packet cache in words. Set in params.txt.
parameter IPK_CACHE_SIZE             = 0;

// Number of tags in instruction packet cache. Set in params.txt.
parameter IPK_CACHE_TAGS             = 0;

// Number of entries in core's channel map table.
parameter CHANNEL_MAP_SIZE           = 16 - 1; // Final entry is reserved as NULL

// Maximum safe instruction packet size.
parameter MAX_IPK_SIZE               = 8; // Fetch one cache line at a time.
=======
// If set to 1, all memory operations complete instantaneously.
parameter MAGIC_MEMORY               = 0;
>>>>>>> f9cf894b


//============================================================================//
// Methods
//============================================================================//

size_t core_parameters_t::numOutputChannels() const {
  return channelMapTable.size;
}

// Used to determine how many bits in a memory address map to the same line.
size_t memory_bank_parameters_t::log2CacheLineSize() const {
  size_t result = 0;
  size_t temp = cacheLineSize >> 1;

  while (temp != 0) {
    result++;
    temp >>= 1;
  }

  assert(1UL << result == cacheLineSize);

  return result;
}

// Used to determine how many bits in a memory address map to the same line.
size_t main_memory_parameters_t::log2CacheLineSize() const {
  size_t result = 0;
  size_t temp = cacheLineSize >> 1;

  while (temp != 0) {
    result++;
    temp >>= 1;
  }

  assert(1UL << result == cacheLineSize);

  return result;
}

size_t tile_parameters_t::mcastNetInputs() const {
  return numCores;
}

size_t tile_parameters_t::mcastNetOutputs() const {
  return numCores;
}

size_t tile_parameters_t::totalComponents() const {
  return numCores + numMemories;
}

size2d_t chip_parameters_t::allTiles() const {
  // There is a border of I/O tiles all around the compute tiles.
  size2d_t tiles = numComputeTiles;
  tiles.height += 2;
  tiles.width += 2;
  return tiles;
}

size_t chip_parameters_t::totalCores() const {
  return numComputeTiles.total() * tile.numCores;
}

size_t chip_parameters_t::totalMemories() const {
  return numComputeTiles.total() * tile.numMemories;
}

size_t chip_parameters_t::totalComponents() const {
  return numComputeTiles.total() * tile.totalComponents();
}

// Change a parameter value. Only valid before the SystemC components have
// been instantiated.
void Parameters::parseParameter(const string &name, const string &value,
                                chip_parameters_t& params) {
  const char* cName = name.c_str();
  int nValue = StringManipulation::strToInt(value);

<<<<<<< HEAD
  SET_IF_MATCH(cName, nValue, CORES_PER_TILE);
  else SET_IF_MATCH(cName, nValue, ACCELERATORS_PER_TILE);
  else SET_IF_MATCH(cName, nValue, MEMS_PER_TILE);
  else SET_IF_MATCH(cName, nValue, COMPUTE_TILE_ROWS);
  else SET_IF_MATCH(cName, nValue, COMPUTE_TILE_COLUMNS);
  else SET_IF_MATCH(cName, nValue, NUM_ADDRESSABLE_REGISTERS);
  else SET_IF_MATCH(cName, nValue, NUM_PHYSICAL_REGISTERS);
  else SET_IF_MATCH(cName, nValue, CORE_SCRATCHPAD_SIZE);
  else SET_IF_MATCH(cName, nValue, IPK_FIFO_SIZE);
  else SET_IF_MATCH(cName, nValue, IPK_CACHE_SIZE);
  else SET_IF_MATCH(cName, nValue, IPK_CACHE_TAGS);
  else SET_IF_MATCH(cName, nValue, CHANNEL_MAP_SIZE);
  else SET_IF_MATCH(cName, nValue, MAX_IPK_SIZE);
  else SET_IF_MATCH(cName, nValue, DIRECTORY_SIZE);
  else SET_IF_MATCH(cName, nValue, MEMORY_BANK_LATENCY);
  else SET_IF_MATCH(cName, nValue, MAGIC_MEMORY);
  else SET_IF_MATCH(cName, nValue, MEMORY_BANK_SIZE);
  else SET_IF_MATCH(cName, nValue, MAIN_MEMORY_LATENCY);
  else SET_IF_MATCH(cName, nValue, MAIN_MEMORY_SIZE);
  else SET_IF_MATCH(cName, nValue, MAIN_MEMORY_BANDWIDTH);
  else SET_IF_MATCH(cName, nValue, MEMORY_HIT_UNDER_MISS);
  else SET_IF_MATCH(cName, nValue, CORE_RECEIVE_CHANNELS);
  else SET_IF_MATCH(cName, nValue, CORE_BUFFER_SIZE);
  else SET_IF_MATCH(cName, nValue, MEMORY_BUFFER_SIZE);
  else SET_IF_MATCH(cName, nValue, ROUTER_BUFFER_SIZE);
  else SET_IF_MATCH(cName, nValue, DEBUG);
  else SET_IF_MATCH(cName, nValue, TIMEOUT);
=======
  // It's probably better to use a dictionary now that there are this many
  // parameters.
  if (strcasecmp(cName, "CORES_PER_TILE") == 0) params.tile.numCores = nValue;
  else if (strcasecmp(cName, "MEMS_PER_TILE") == 0) params.tile.numMemories = nValue;
  else if (strcasecmp(cName, "COMPUTE_TILE_ROWS") == 0) params.numComputeTiles.height = nValue;
  else if (strcasecmp(cName, "COMPUTE_TILE_COLUMNS") == 0) params.numComputeTiles.width = nValue;
  else if (strcasecmp(cName, "NUM_ADDRESSABLE_REGISTERS") == 0) params.tile.core.registerFile.size = nValue;
  else if (strcasecmp(cName, "CORE_SCRATCHPAD_SIZE") == 0) params.tile.core.scratchpad.size = nValue;
  else if (strcasecmp(cName, "IPK_FIFO_SIZE") == 0) params.tile.core.ipkFIFO.size = nValue;
  else if (strcasecmp(cName, "IPK_CACHE_SIZE") == 0) params.tile.core.cache.size = nValue;
  else if (strcasecmp(cName, "IPK_CACHE_TAGS") == 0) params.tile.core.cache.numTags = nValue;
  else if (strcasecmp(cName, "CHANNEL_MAP_SIZE") == 0) params.tile.core.channelMapTable.size = nValue;
  else if (strcasecmp(cName, "MAX_IPK_SIZE") == 0) params.tile.core.cache.maxIPKSize = nValue;
  else if (strcasecmp(cName, "DIRECTORY_SIZE") == 0) params.tile.directory.size = nValue;
  else if (strcasecmp(cName, "MEMORY_BANK_LATENCY") == 0) params.tile.memory.latency = nValue;
  else if (strcasecmp(cName, "MEMORY_BANK_SIZE") == 0) params.tile.memory.size = nValue;
  else if (strcasecmp(cName, "MEMORY_HIT_UNDER_MISS") == 0) params.tile.memory.hitUnderMiss = nValue;
  else if (strcasecmp(cName, "MAGIC_MEMORY") == 0) MAGIC_MEMORY = nValue;
  else if (strcasecmp(cName, "MAIN_MEMORY_LATENCY") == 0) params.memory.latency = nValue;
  else if (strcasecmp(cName, "MAIN_MEMORY_SIZE") == 0) params.memory.size = nValue;
  else if (strcasecmp(cName, "MAIN_MEMORY_BANDWIDTH") == 0) params.memory.bandwidth = nValue;
  else if (strcasecmp(cName, "CORE_INPUT_CHANNELS") == 0) params.tile.core.numInputChannels = nValue;
  else if (strcasecmp(cName, "CORE_BUFFER_SIZE") == 0) params.tile.core.inputFIFO.size = nValue;
  else if (strcasecmp(cName, "MEMORY_BUFFER_SIZE") == 0) params.tile.memory.inputFIFO.size = nValue;
  else if (strcasecmp(cName, "ROUTER_BUFFER_SIZE") == 0) params.router.fifo.size = nValue;
  else if (strcasecmp(cName, "DEBUG") == 0) DEBUG = nValue;
  else if (strcasecmp(cName, "TIMEOUT") == 0) TIMEOUT = nValue;
>>>>>>> f9cf894b
  else {
    LOKI_ERROR << "Encountered unhandled parameter in settings file: " << name << endl;
    throw std::exception();
  }
}

// Print parameters in a human-readable format.
<<<<<<< HEAD
void Parameters::printParameters() {
  cout << "Parameter CORES_PER_TILE is " << CORES_PER_TILE << endl;
  cout << "Parameter ACCELERATORS_PER_TILE is " << ACCELERATORS_PER_TILE << endl;
  cout << "Parameter MEMS_PER_TILE is " << MEMS_PER_TILE << endl;
  cout << "Parameter COMPUTE_TILE_ROWS is " << COMPUTE_TILE_ROWS << endl;
  cout << "Parameter COMPUTE_TILE_COLUMNS is " << COMPUTE_TILE_COLUMNS << endl;
  cout << "Parameter NUM_ADDRESSABLE_REGISTERS is " << NUM_ADDRESSABLE_REGISTERS << endl;
  cout << "Parameter CORE_SCRATCHPAD_SIZE is " << CORE_SCRATCHPAD_SIZE << endl;
  cout << "Parameter IPK_FIFO_SIZE is " << IPK_FIFO_SIZE << endl;
  cout << "Parameter IPK_CACHE_SIZE is " << IPK_CACHE_SIZE << endl;
  cout << "Parameter IPK_CACHE_TAGS is " << IPK_CACHE_TAGS << endl;
  cout << "Parameter CHANNEL_MAP_SIZE is " << CHANNEL_MAP_SIZE << endl;
  cout << "Parameter MAX_IPK_SIZE is " << MAX_IPK_SIZE << endl;
  cout << "Parameter DIRECTORY_SIZE is " << DIRECTORY_SIZE << endl;
  cout << "Parameter MEMORY_BANK_SIZE is " << MEMORY_BANK_SIZE << endl;
  cout << "Parameter MEMORY_BANK_LATENCY is " << MEMORY_BANK_LATENCY << endl;
  cout << "Parameter MEMORY_HIT_UNDER_MISS is " << MEMORY_HIT_UNDER_MISS << endl;
  cout << "Parameter MAIN_MEMORY_LATENCY is " << MAIN_MEMORY_LATENCY << endl;
  cout << "Parameter MAIN_MEMORY_SIZE is " << MAIN_MEMORY_SIZE << endl;
  cout << "Parameter MAIN_MEMORY_BANDWIDTH is " << MAIN_MEMORY_BANDWIDTH << endl;
=======
void Parameters::printParameters(const chip_parameters_t& params) {
  cout << "Parameter CORES_PER_TILE is " << params.tile.numCores << endl;
  cout << "Parameter MEMS_PER_TILE is " << params.tile.numMemories << endl;
  cout << "Parameter COMPUTE_TILE_ROWS is " << params.numComputeTiles.height << endl;
  cout << "Parameter COMPUTE_TILE_COLUMNS is " << params.numComputeTiles.width << endl;
  cout << "Parameter NUM_ADDRESSABLE_REGISTERS is " << params.tile.core.registerFile.size << endl;
  cout << "Parameter CORE_SCRATCHPAD_SIZE is " << params.tile.core.scratchpad.size << endl;
  cout << "Parameter IPK_FIFO_SIZE is " << params.tile.core.ipkFIFO.size << endl;
  cout << "Parameter IPK_CACHE_SIZE is " << params.tile.core.cache.size << endl;
  cout << "Parameter IPK_CACHE_TAGS is " << params.tile.core.cache.numTags << endl;
  cout << "Parameter CHANNEL_MAP_SIZE is " << params.tile.core.channelMapTable.size << endl;
  cout << "Parameter MAX_IPK_SIZE is " << params.tile.core.cache.maxIPKSize << endl;
  cout << "Parameter DIRECTORY_SIZE is " << params.tile.directory.size << endl;
  cout << "Parameter MEMORY_BANK_SIZE is " << params.tile.memory.size << endl;
  cout << "Parameter MEMORY_BANK_LATENCY is " << params.tile.memory.latency << endl;
  cout << "Parameter MEMORY_HIT_UNDER_MISS is " << params.tile.memory.hitUnderMiss << endl;
  cout << "Parameter MAIN_MEMORY_LATENCY is " << params.memory.latency << endl;
  cout << "Parameter MAIN_MEMORY_SIZE is " << params.memory.size << endl;
  cout << "Parameter MAIN_MEMORY_BANDWIDTH is " << params.memory.bandwidth << endl;
>>>>>>> f9cf894b
  cout << "Parameter MAGIC_MEMORY is " << MAGIC_MEMORY << endl;
  cout << "Parameter CORE_INPUT_CHANNELS is " << params.tile.core.numInputChannels << endl;
  cout << "Parameter CORE_BUFFER_SIZE is " << params.tile.core.inputFIFO.size << endl;
  cout << "Parameter MEMORY_BUFFER_SIZE is " << params.tile.memory.inputFIFO.size << endl;
  cout << "Parameter ROUTER_BUFFER_SIZE is " << params.router.fifo.size << endl;
}

#define XML_LINE(name, value) "\t<" << name << ">" << value << "</" << name << ">\n"

// Print parameters in an XML format.
void Parameters::printParametersXML(std::ostream& os, const chip_parameters_t& params) {
  os << "<parameters>\n"
     << XML_LINE("cores_per_tile", params.tile.numCores)
     << XML_LINE("memories_per_tile", params.tile.numMemories)
     << XML_LINE("tile_rows", params.numComputeTiles.height)
     << XML_LINE("tile_columns", params.numComputeTiles.width)
     << XML_LINE("addressable_regs", params.tile.core.registerFile.size)
     << XML_LINE("physical_regs", params.tile.core.registerFile.size)
     << XML_LINE("ipk_cache_size", params.tile.core.cache.size)
     << XML_LINE("ipk_cache_tags", params.tile.core.cache.numTags)
     << XML_LINE("channel_map_size", params.tile.core.channelMapTable.size)
     << XML_LINE("memory_bank_size", params.tile.memory.size)
     << XML_LINE("main_memory_bandwidth", params.memory.bandwidth)
     << "</parameters>\n";
}

chip_parameters_t* Parameters::defaultParameters() {
  chip_parameters_t* p = new chip_parameters_t();

  p->numComputeTiles.width = 1;
  p->numComputeTiles.height = 1;

  p->tile.numCores = 8;
  p->tile.numMemories = 8;

  p->tile.core.numInputChannels = 8;
  p->tile.core.cache.maxIPKSize = 8;  // Cache line size?
  p->tile.core.cache.numTags = 0;  // Set in params.txt
  p->tile.core.cache.size = 0;     // Set in params.txt
  p->tile.core.channelMapTable.size = 16 - 1;  // 1 channel reserved
  p->tile.core.registerFile.size = 32;
  p->tile.core.scratchpad.size = 256;
  p->tile.core.inputFIFO.size = 4;
  p->tile.core.ipkFIFO.size = 24;
  p->tile.core.outputFIFO.size = 4;

  p->tile.memory.size = 8 * 1024;
  p->tile.memory.cacheLineSize = 8 * BYTES_PER_WORD;
  p->tile.memory.latency = 3;
  p->tile.memory.hitUnderMiss = true;
  p->tile.memory.inputFIFO.size = 4;
  p->tile.memory.outputFIFO.size = 4;

  p->tile.directory.size = 16;

  p->memory.size = 256 * 1024 * 1024;
  p->memory.cacheLineSize = p->tile.memory.cacheLineSize;
  p->memory.bandwidth = 1;
  p->memory.latency = 20;

  p->router.fifo.size = 4;

  return p;
}<|MERGE_RESOLUTION|>--- conflicted
+++ resolved
@@ -58,50 +58,8 @@
 // Number of cores in each tile.
 parameter CORES_PER_TILE             = 8;
 
-<<<<<<< HEAD
-// Number of accelerators in an accelerator tile.
-parameter ACCELERATORS_PER_TILE      = 0;
-
-// Number of memory banks in each tile.
-parameter MEMS_PER_TILE              = 8;
-
-// Number of rows of compute tiles.
-parameter COMPUTE_TILE_ROWS          = 1;
-
-// Number of columns of compute tiles.
-parameter COMPUTE_TILE_COLUMNS       = 1;
-
-//============================================================================//
-// Core configuration
-//============================================================================//
-
-// Registers accessible through the instruction set.
-parameter NUM_ADDRESSABLE_REGISTERS  = 32;
-
-// Registers accessible through indirect access (irdr, iwtr).
-parameter NUM_PHYSICAL_REGISTERS     = 32;
-
-// Size of scratchpad in words.
-parameter CORE_SCRATCHPAD_SIZE       = 256;
-
-// Size of instruction packet FIFO in words.
-parameter IPK_FIFO_SIZE              = 24;
-
-// Size of instruction packet cache in words. Set in params.txt.
-parameter IPK_CACHE_SIZE             = 0;
-
-// Number of tags in instruction packet cache. Set in params.txt.
-parameter IPK_CACHE_TAGS             = 0;
-
-// Number of entries in core's channel map table.
-parameter CHANNEL_MAP_SIZE           = 16 - 1; // Final entry is reserved as NULL
-
-// Maximum safe instruction packet size.
-parameter MAX_IPK_SIZE               = 8; // Fetch one cache line at a time.
-=======
 // If set to 1, all memory operations complete instantaneously.
 parameter MAGIC_MEMORY               = 0;
->>>>>>> f9cf894b
 
 
 //============================================================================//
@@ -143,15 +101,15 @@
 }
 
 size_t tile_parameters_t::mcastNetInputs() const {
-  return numCores;
+  return numCores + numAccelerators;
 }
 
 size_t tile_parameters_t::mcastNetOutputs() const {
-  return numCores;
+  return numCores + numAccelerators;
 }
 
 size_t tile_parameters_t::totalComponents() const {
-  return numCores + numMemories;
+  return numCores + numMemories + numAccelerators;
 }
 
 size2d_t chip_parameters_t::allTiles() const {
@@ -170,6 +128,10 @@
   return numComputeTiles.total() * tile.numMemories;
 }
 
+size_t chip_parameters_t::totalAccelerators() const {
+  return numComputeTiles.total() * tile.numAccelerators;
+}
+
 size_t chip_parameters_t::totalComponents() const {
   return numComputeTiles.total() * tile.totalComponents();
 }
@@ -181,39 +143,11 @@
   const char* cName = name.c_str();
   int nValue = StringManipulation::strToInt(value);
 
-<<<<<<< HEAD
-  SET_IF_MATCH(cName, nValue, CORES_PER_TILE);
-  else SET_IF_MATCH(cName, nValue, ACCELERATORS_PER_TILE);
-  else SET_IF_MATCH(cName, nValue, MEMS_PER_TILE);
-  else SET_IF_MATCH(cName, nValue, COMPUTE_TILE_ROWS);
-  else SET_IF_MATCH(cName, nValue, COMPUTE_TILE_COLUMNS);
-  else SET_IF_MATCH(cName, nValue, NUM_ADDRESSABLE_REGISTERS);
-  else SET_IF_MATCH(cName, nValue, NUM_PHYSICAL_REGISTERS);
-  else SET_IF_MATCH(cName, nValue, CORE_SCRATCHPAD_SIZE);
-  else SET_IF_MATCH(cName, nValue, IPK_FIFO_SIZE);
-  else SET_IF_MATCH(cName, nValue, IPK_CACHE_SIZE);
-  else SET_IF_MATCH(cName, nValue, IPK_CACHE_TAGS);
-  else SET_IF_MATCH(cName, nValue, CHANNEL_MAP_SIZE);
-  else SET_IF_MATCH(cName, nValue, MAX_IPK_SIZE);
-  else SET_IF_MATCH(cName, nValue, DIRECTORY_SIZE);
-  else SET_IF_MATCH(cName, nValue, MEMORY_BANK_LATENCY);
-  else SET_IF_MATCH(cName, nValue, MAGIC_MEMORY);
-  else SET_IF_MATCH(cName, nValue, MEMORY_BANK_SIZE);
-  else SET_IF_MATCH(cName, nValue, MAIN_MEMORY_LATENCY);
-  else SET_IF_MATCH(cName, nValue, MAIN_MEMORY_SIZE);
-  else SET_IF_MATCH(cName, nValue, MAIN_MEMORY_BANDWIDTH);
-  else SET_IF_MATCH(cName, nValue, MEMORY_HIT_UNDER_MISS);
-  else SET_IF_MATCH(cName, nValue, CORE_RECEIVE_CHANNELS);
-  else SET_IF_MATCH(cName, nValue, CORE_BUFFER_SIZE);
-  else SET_IF_MATCH(cName, nValue, MEMORY_BUFFER_SIZE);
-  else SET_IF_MATCH(cName, nValue, ROUTER_BUFFER_SIZE);
-  else SET_IF_MATCH(cName, nValue, DEBUG);
-  else SET_IF_MATCH(cName, nValue, TIMEOUT);
-=======
   // It's probably better to use a dictionary now that there are this many
   // parameters.
   if (strcasecmp(cName, "CORES_PER_TILE") == 0) params.tile.numCores = nValue;
   else if (strcasecmp(cName, "MEMS_PER_TILE") == 0) params.tile.numMemories = nValue;
+  else if (strcasecmp(cName, "ACCELERATORS_PER_TILE") == 0) params.tile.numAccelerators = nValue;
   else if (strcasecmp(cName, "COMPUTE_TILE_ROWS") == 0) params.numComputeTiles.height = nValue;
   else if (strcasecmp(cName, "COMPUTE_TILE_COLUMNS") == 0) params.numComputeTiles.width = nValue;
   else if (strcasecmp(cName, "NUM_ADDRESSABLE_REGISTERS") == 0) params.tile.core.registerFile.size = nValue;
@@ -237,7 +171,6 @@
   else if (strcasecmp(cName, "ROUTER_BUFFER_SIZE") == 0) params.router.fifo.size = nValue;
   else if (strcasecmp(cName, "DEBUG") == 0) DEBUG = nValue;
   else if (strcasecmp(cName, "TIMEOUT") == 0) TIMEOUT = nValue;
->>>>>>> f9cf894b
   else {
     LOKI_ERROR << "Encountered unhandled parameter in settings file: " << name << endl;
     throw std::exception();
@@ -245,31 +178,10 @@
 }
 
 // Print parameters in a human-readable format.
-<<<<<<< HEAD
-void Parameters::printParameters() {
-  cout << "Parameter CORES_PER_TILE is " << CORES_PER_TILE << endl;
-  cout << "Parameter ACCELERATORS_PER_TILE is " << ACCELERATORS_PER_TILE << endl;
-  cout << "Parameter MEMS_PER_TILE is " << MEMS_PER_TILE << endl;
-  cout << "Parameter COMPUTE_TILE_ROWS is " << COMPUTE_TILE_ROWS << endl;
-  cout << "Parameter COMPUTE_TILE_COLUMNS is " << COMPUTE_TILE_COLUMNS << endl;
-  cout << "Parameter NUM_ADDRESSABLE_REGISTERS is " << NUM_ADDRESSABLE_REGISTERS << endl;
-  cout << "Parameter CORE_SCRATCHPAD_SIZE is " << CORE_SCRATCHPAD_SIZE << endl;
-  cout << "Parameter IPK_FIFO_SIZE is " << IPK_FIFO_SIZE << endl;
-  cout << "Parameter IPK_CACHE_SIZE is " << IPK_CACHE_SIZE << endl;
-  cout << "Parameter IPK_CACHE_TAGS is " << IPK_CACHE_TAGS << endl;
-  cout << "Parameter CHANNEL_MAP_SIZE is " << CHANNEL_MAP_SIZE << endl;
-  cout << "Parameter MAX_IPK_SIZE is " << MAX_IPK_SIZE << endl;
-  cout << "Parameter DIRECTORY_SIZE is " << DIRECTORY_SIZE << endl;
-  cout << "Parameter MEMORY_BANK_SIZE is " << MEMORY_BANK_SIZE << endl;
-  cout << "Parameter MEMORY_BANK_LATENCY is " << MEMORY_BANK_LATENCY << endl;
-  cout << "Parameter MEMORY_HIT_UNDER_MISS is " << MEMORY_HIT_UNDER_MISS << endl;
-  cout << "Parameter MAIN_MEMORY_LATENCY is " << MAIN_MEMORY_LATENCY << endl;
-  cout << "Parameter MAIN_MEMORY_SIZE is " << MAIN_MEMORY_SIZE << endl;
-  cout << "Parameter MAIN_MEMORY_BANDWIDTH is " << MAIN_MEMORY_BANDWIDTH << endl;
-=======
 void Parameters::printParameters(const chip_parameters_t& params) {
   cout << "Parameter CORES_PER_TILE is " << params.tile.numCores << endl;
   cout << "Parameter MEMS_PER_TILE is " << params.tile.numMemories << endl;
+  cout << "Parameter ACCELERATORS_PER_TILE is " << params.tile.numAccelerators << endl;
   cout << "Parameter COMPUTE_TILE_ROWS is " << params.numComputeTiles.height << endl;
   cout << "Parameter COMPUTE_TILE_COLUMNS is " << params.numComputeTiles.width << endl;
   cout << "Parameter NUM_ADDRESSABLE_REGISTERS is " << params.tile.core.registerFile.size << endl;
@@ -286,7 +198,6 @@
   cout << "Parameter MAIN_MEMORY_LATENCY is " << params.memory.latency << endl;
   cout << "Parameter MAIN_MEMORY_SIZE is " << params.memory.size << endl;
   cout << "Parameter MAIN_MEMORY_BANDWIDTH is " << params.memory.bandwidth << endl;
->>>>>>> f9cf894b
   cout << "Parameter MAGIC_MEMORY is " << MAGIC_MEMORY << endl;
   cout << "Parameter CORE_INPUT_CHANNELS is " << params.tile.core.numInputChannels << endl;
   cout << "Parameter CORE_BUFFER_SIZE is " << params.tile.core.inputFIFO.size << endl;
@@ -321,6 +232,7 @@
 
   p->tile.numCores = 8;
   p->tile.numMemories = 8;
+  p->tile.numAccelerators = 0;
 
   p->tile.core.numInputChannels = 8;
   p->tile.core.cache.maxIPKSize = 8;  // Cache line size?
