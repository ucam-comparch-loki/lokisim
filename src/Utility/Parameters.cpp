--- conflicted
+++ resolved
@@ -129,11 +129,7 @@
 }
 
 size_t tile_parameters_t::mcastNetOutputs() const {
-<<<<<<< HEAD
-  return numCores + numAccelerators;
-=======
-  return numCores * core.numInputChannels;
->>>>>>> 584481df
+  return numCores * core.numInputChannels + numAccelerators;
 }
 
 size_t tile_parameters_t::totalComponents() const {
