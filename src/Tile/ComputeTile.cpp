/*
 * ComputeTile.cpp
 *
 *  Created on: 4 Oct 2016
 *      Author: db434
 */

#include "ComputeTile.h"
#include "Core/Core.h"
#include "Memory/MemoryBank.h"
#include "../Chip.h"
#include "../Utility/Assert.h"
#include "../Utility/StartUp/DataBlock.h"

uint ComputeTile::numComponents() const {return numCores() + numMemories();}
uint ComputeTile::numCores() const      {return cores.size();}
uint ComputeTile::numMemories() const   {return memories.size();}

bool ComputeTile::isCore(ComponentID id) const {
  return id.position < numCores();
}

bool ComputeTile::isMemory(ComponentID id) const {
  return id.position >= numCores();
}

uint ComputeTile::componentIndex(ComponentID id) const {
  return id.position;
}

uint ComputeTile::coreIndex(ComponentID id) const {
  return id.position;
}

uint ComputeTile::memoryIndex(ComponentID id) const {
  return id.position - numCores();
}

uint ComputeTile::globalCoreIndex(ComponentID id) const {
  return chip().globalCoreIndex(id);
}

uint ComputeTile::globalMemoryIndex(ComponentID id) const {
  return chip().globalMemoryIndex(id);
}

void ComputeTile::storeInstructions(vector<Word>& instructions, const ComponentID& component) {
  if (component.tile != id.tile)
    chip().storeInstructions(instructions, component);
  else {
    loki_assert(isCore(component));
    cores[coreIndex(component)].storeData(instructions);
  }
}

void ComputeTile::storeData(const DataBlock& data) {
  if (data.component().tile != id.tile) {
    chip().storeData(data);
  }
  else if (isCore(data.component())) {
    cores[coreIndex(data.component())].storeData(data.payload());
  }
  else if (isMemory(data.component())) {
    LOKI_ERROR << "storing directly to memory banks is disabled since it cannot be known "
        "which bank the core will access." << endl;
//    assert(data.component().globalMemoryNumber() < memories.size());
//    memories[data.component().globalMemoryNumber()]->storeData(data.payload(),data.position());
  }
}

void ComputeTile::print(const ComponentID& component, MemoryAddr start, MemoryAddr end) {
  if (component.tile != id.tile || MAGIC_MEMORY)
    chip().print(component, start, end);
  else if (isMemory(component))
    memories[memoryIndex(component)].print(start, end);
}

void ComputeTile::makeRequest(ComponentID source, ChannelID destination, bool request) {
  loki_assert(!destination.multicast);

  // Find out which signal to write the request to.
  ArbiterRequestSignal *requestSignal;
  ChannelIndex targetBuffer = destination.channel;

  if (isCore(source)) {              // Core to memory
    loki_assert(isMemory(destination.component));
    requestSignal = &coreToMemRequests[coreIndex(source)][memoryIndex(destination.component)];
  }
  else {                             // Memory to core
    loki_assert(isCore(destination.component));
    if (targetBuffer < Core::numInstructionChannels)
      requestSignal = &instructionReturnRequests[memoryIndex(source)][coreIndex(destination.component)];
    else
      requestSignal = &dataReturnRequests[memoryIndex(source)][coreIndex(destination.component)];
  }

  // Send the request.
  if (request)
    requestSignal->write(targetBuffer);
  else
    requestSignal->write(NO_REQUEST);
}

bool ComputeTile::requestGranted(ComponentID source, ChannelID destination) const {
  assert(!destination.multicast);

  ArbiterGrantSignal   *grantSignal;

  if (isCore(source)) {              // Core to memory
    loki_assert(isMemory(destination.component));
    grantSignal = &coreToMemGrants[coreIndex(source)][memoryIndex(destination.component)];
  }
  else {                             // Memory/global to core
    loki_assert(isCore(destination.component));
    if (destination.channel < Core::numInstructionChannels)
      grantSignal = &instructionReturnGrants[memoryIndex(source)][coreIndex(destination.component)];
    else
      grantSignal = &dataReturnGrants[memoryIndex(source)][coreIndex(destination.component)];
  }

  return grantSignal->read();
}

Word ComputeTile::readWordInternal(const ComponentID& component, MemoryAddr addr) {
  if (component.tile == id.tile && isMemory(component) && !MAGIC_MEMORY)
    return memories[memoryIndex(component)].readWordDebug(addr);
  else
    return chip().readWordInternal(component, addr);
}

Word ComputeTile::readByteInternal(const ComponentID& component, MemoryAddr addr) {
  if (component.tile == id.tile && isMemory(component) && !MAGIC_MEMORY)
    return memories[memoryIndex(component)].readByteDebug(addr);
  else
    return chip().readByteInternal(component, addr);
}

void ComputeTile::writeWordInternal(const ComponentID& component, MemoryAddr addr, Word data) {
  if (component.tile == id.tile && isMemory(component) && !MAGIC_MEMORY)
    memories[memoryIndex(component)].writeWordDebug(addr, data);
  else
    chip().writeWordInternal(component, addr, data);
}

void ComputeTile::writeByteInternal(const ComponentID& component, MemoryAddr addr, Word data) {
  if (component.tile == id.tile && isMemory(component) && !MAGIC_MEMORY)
    memories[memoryIndex(component)].writeByteDebug(addr, data);
  else
    chip().writeByteInternal(component, addr, data);
}

int  ComputeTile::readRegisterInternal(const ComponentID& component, RegisterIndex reg) const {
  if (component.tile != id.tile)
    return chip().readRegisterInternal(component, reg);
  else {
    loki_assert(isCore(component));
    return cores[coreIndex(component)].readRegDebug(reg);
  }
}

bool ComputeTile::readPredicateInternal(const ComponentID& component) const {
  if (component.tile != id.tile)
    return chip().readPredicateInternal(component);
  else {
    loki_assert(isCore(component));
    return cores[coreIndex(component)].readPredReg();
  }
}

void ComputeTile::networkSendDataInternal(const NetworkData& flit) {
  if (flit.channelID().component.tile != id.tile)
    chip().networkSendDataInternal(flit);
  else {
    loki_assert(isCore(flit.channelID().component));
    cores[coreIndex(flit.channelID().component)].deliverDataInternal(flit);
  }
}

void ComputeTile::networkSendCreditInternal(const NetworkCredit& flit) {
  if (flit.channelID().component.tile != id.tile)
    chip().networkSendCreditInternal(flit);
  else {
    loki_assert(isCore(flit.channelID().component));
    cores[coreIndex(flit.channelID().component)].deliverCreditInternal(flit);
  }
}

MemoryAddr ComputeTile::getAddressTranslation(MemoryAddr address) const {
  return mhl.getAddressTranslation(address);
}

bool ComputeTile::backedByMainMemory(MemoryAddr address) const {
  return mhl.backedByMainMemory(address);
}

void ComputeTile::makeComponents(const tile_parameters_t& params) {

  TileID tile = id.tile;

  // Initialise the cores of this tile
  for (uint core = 0; core < params.numCores; core++) {
    ComponentID coreID(tile, core);

    Core* c = new Core(sc_gen_unique_name("core"), coreID, params.core,
                       params.mcastNetOutputs());

    cores.push_back(c);
  }

  // Initialise the memories of this tile
  for (uint mem = 0; mem < params.numMemories; mem++) {
    ComponentID memoryID(tile, params.numCores + mem);

    MemoryBank* m = new MemoryBank(sc_gen_unique_name("memory"), memoryID,
                                   params.numMemories, params.memory);
    m->setBackgroundMemory(&(chip().mainMemory));

    memories.push_back(m);
  }

}

void ComputeTile::makeSignals() {
  dataToCores.init("dataToCore", dataReturn.oData);
  dataFromMemory.init("dataFromMemory", dataReturn.iData);
  instructionsToCores.init("instructionsToCores", instructionReturn.oData);
  instructionsFromMemory.init("instructionsFromMemory", instructionReturn.iData);
  requestsToMemory.init("requestsToMemory", coreToMemory.oData);
  requestsFromCores.init("requestsFromCore", coreToMemory.iData);
  multicastFromCores.init("multicastFromCore", coreToCore.iData);
  multicastToCores.init("multicastToCore", coreToCore.oData);
  readyDataFromCores.init("readyDataFromCore", coreToCore.iReady);
  readyDataFromMemory.init("readyDataFromMemory", coreToMemory.iReady);

  creditsToCores.init("creditToCore", cores.size());
  creditsFromCores.init("creditFromCore", cores.size());
  readyCreditFromCores.init("readyCreditFromCore", cores.size(), 1);
  globalDataToCores.init("globalDataToCore", cores.size());
  globalDataFromCores.init("globalDataFromCore", cores.size());

  coreToMemRequests.init("coreToMemRequest", cores.size(), memories.size());
  coreToMemGrants.init("coreToMemGrant", cores.size(), memories.size());
  for (uint i=0; i<cores.size(); i++)
    for (uint j=0; j<memories.size(); j++)
      coreToMemRequests[i][j].write(NO_REQUEST);

  dataReturnRequests.init("dataReturnRequest", memories.size(), cores.size());
  dataReturnGrants.init("dataReturnGrant", memories.size(), cores.size());
  instructionReturnRequests.init("instructionReturnRequest", memories.size(), cores.size());
  instructionReturnGrants.init("instructionReturnGrant", memories.size(), cores.size());
  for (uint i=0; i<memories.size(); i++)
    for (uint j=0; j<cores.size(); j++) {
      dataReturnRequests[i][j].write(NO_REQUEST);
      instructionReturnRequests[i][j].write(NO_REQUEST);
    }

  l2ClaimRequest.init("l2ClaimRequest", memories.size());
  l2DelayRequest.init("l2DelayRequest", memories.size());
  l2RequestFromMemory.init("l2RequestFromMemory", memories.size());
  l2ResponseFromMemory.init("l2ResponseFromMemory", memories.size());
}

void ComputeTile::wireUp() {

  for (uint i=0; i<cores.size(); i++) {
<<<<<<< HEAD
    cores[i]->clock(iClock);
    cores[i]->fastClock(fastClock);
    cores[i]->iCredit(creditsToCores[i]);
    cores[i]->iData(dataToCores[i]);
    cores[i]->iDataGlobal(globalDataToCores[i]);
    cores[i]->iInstruction(instructionsToCores[i]);
    cores[i]->iMulticast(multicastToCores[i]); // vector
    cores[i]->oCredit(creditsFromCores[i]);
    cores[i]->oMulticast(multicastFromCores[i]);
    cores[i]->oRequest(requestsFromCores[i]);
    cores[i]->oDataGlobal(globalDataFromCores[i]);
    cores[i]->oReadyCredit(readyCreditFromCores[i][0]);
    cores[i]->oReadyData(readyDataFromCores[i]); // vector
  }

  for (uint i=0; i<memories.size(); i++) {
    memories[i]->iClock(iClock);
    memories[i]->iData(requestsToMemory[i]);
    memories[i]->iRequest(l2RequestToMemory);
    memories[i]->iRequestClaimed(l2RequestClaimed);
    memories[i]->iRequestDelayed(l2RequestDelayed);
    memories[i]->iRequestTarget(l2RequestTarget);
    memories[i]->iResponse(l2ResponseToMemory);
    memories[i]->iResponseTarget(l2ResponseTarget);
    memories[i]->oClaimRequest(l2ClaimRequest[i]);
    memories[i]->oDelayRequest(l2DelayRequest[i]);
    memories[i]->oData(dataFromMemory[i]);
    memories[i]->oInstruction(instructionsFromMemory[i]);
    memories[i]->oReadyForData(readyDataFromMemory[i][0]);
    memories[i]->oRequest(l2RequestFromMemory[i]);
    memories[i]->oResponse(l2ResponseFromMemory[i]);
=======
    cores[i].clock(clock);
    cores[i].fastClock(fastClock);
    cores[i].iCredit(creditsToCores[i]);
    cores[i].iData(dataToCores[i]);
    cores[i].iDataGlobal(globalDataToCores[i]);
    cores[i].iInstruction(instructionsToCores[i]);
    cores[i].iMulticast(multicastToCores[i]); // vector
    cores[i].oCredit(creditsFromCores[i]);
    cores[i].oMulticast(multicastFromCores[i]);
    cores[i].oRequest(requestsFromCores[i]);
    cores[i].oDataGlobal(globalDataFromCores[i]);
    cores[i].oReadyCredit(readyCreditFromCores[i][0]);
    cores[i].oReadyData(readyDataFromCores[i]); // vector
  }

  for (uint i=0; i<memories.size(); i++) {
    memories[i].iClock(clock);
    memories[i].iData(requestsToMemory[i]);
    memories[i].iRequest(l2RequestToMemory);
    memories[i].iRequestClaimed(l2RequestClaimed);
    memories[i].iRequestDelayed(l2RequestDelayed);
    memories[i].iRequestTarget(l2RequestTarget);
    memories[i].iResponse(l2ResponseToMemory);
    memories[i].iResponseTarget(l2ResponseTarget);
    memories[i].oClaimRequest(l2ClaimRequest[i]);
    memories[i].oDelayRequest(l2DelayRequest[i]);
    memories[i].oData(dataFromMemory[i]);
    memories[i].oInstruction(instructionsFromMemory[i]);
    memories[i].oReadyForData(readyDataFromMemory[i][0]);
    memories[i].oRequest(l2RequestFromMemory[i]);
    memories[i].oResponse(l2ResponseFromMemory[i]);
>>>>>>> f9cf894b
  }

  mhl.clock(iClock);
  mhl.oRequestToNetwork(oRequest);
  mhl.oReadyForRequest(oRequestReady);
  mhl.iRequestFromNetwork(iRequest);
  mhl.oResponseToNetwork(oResponse);
  mhl.oReadyForResponse(oResponseReady);
  mhl.iResponseFromNetwork(iResponse);
  mhl.iClaimRequest(l2ClaimRequest);
  mhl.iDelayRequest(l2DelayRequest);
  mhl.iRequestFromBanks(l2RequestFromMemory);
  mhl.iResponseFromBanks(l2ResponseFromMemory);
  mhl.oRequestClaimed(l2RequestClaimed);
  mhl.oRequestDelayed(l2RequestDelayed);
  mhl.oRequestTarget(l2RequestTarget);
  mhl.oRequestToBanks(l2RequestToMemory);
  mhl.oResponseTarget(l2ResponseTarget);
  mhl.oResponseToBanks(l2ResponseToMemory);

  // Each subnetwork contains arbiters, and the outputs of the networks
  // are themselves arbitrated. Use the slow clock because the memory sends
  // its data on the negative edge, and the core may need the time to compute
  // which memory bank it is sending to.

  coreToCore.clock(slowClock);
  coreToCore.iData(multicastFromCores);
  coreToCore.oData(multicastToCores);
  coreToCore.iReady(readyDataFromCores);

  coreToMemory.clock(slowClock);
  coreToMemory.iData(requestsFromCores);
  coreToMemory.oData(requestsToMemory);
  coreToMemory.iReady(readyDataFromMemory);
  coreToMemory.iRequest(coreToMemRequests);
  coreToMemory.oGrant(coreToMemGrants);

  // Data can go to any buffer (including instructions).
  dataReturn.clock(slowClock);
  dataReturn.iData(dataFromMemory);
  dataReturn.oData(dataToCores);
  for (uint i=0; i<CORES_PER_TILE; i++)
    dataReturn.iReady[i](readyDataFromCores[i]);
  dataReturn.iRequest(dataReturnRequests);
  dataReturn.oGrant(dataReturnGrants);

  // Instructions can only go to instruction inputs.
  instructionReturn.clock(slowClock);
  instructionReturn.iData(instructionsFromMemory);
  instructionReturn.oData(instructionsToCores);
<<<<<<< HEAD
  for (uint i=0; i<CORES_PER_TILE; i++)
    for (uint j=0; j<CORE_INSTRUCTION_CHANNELS; j++)
=======
  for (uint i=0; i<readyDataFromCores.size(); i++)
    for (uint j=0; j<Core::numInstructionChannels; j++)
>>>>>>> f9cf894b
      instructionReturn.iReady[i][j](readyDataFromCores[i][j]);
  instructionReturn.iRequest(instructionReturnRequests);
  instructionReturn.oGrant(instructionReturnGrants);

  dataToRouter.oData(oData);
  dataToRouter.iData(globalDataFromCores);

  dataFromRouter.iData(iData);
  dataFromRouter.oReady(oDataReady);
  dataFromRouter.oData(globalDataToCores);
  for (uint i=0; i<CORES_PER_TILE; i++)
    dataFromRouter.iReady[i](readyDataFromCores[i]);

  creditToRouter.oData(oCredit);
  creditToRouter.iData(creditsFromCores);

  creditFromRouter.iData(iCredit);
  creditFromRouter.oReady(oCreditReady);
  creditFromRouter.iReady(readyCreditFromCores);
  creditFromRouter.oData(creditsToCores);

}

ComputeTile::ComputeTile(const sc_module_name& name, const ComponentID& id,
                         const tile_parameters_t& params) :
    Tile(name, id),
    fastClock("fastClock"),
    slowClock("slowClock"),
    mhl("mhl", id, params),
    coreToCore("c2c", id, params),
    coreToMemory("fwdxbar", id, params),
    dataReturn("dxbar", id, params),
    instructionReturn("ixbar", id, params),
    dataToRouter("outbound_data", params.numCores),
    dataFromRouter("inbound_data", params.numCores, params.core.numInputChannels),
    creditToRouter("outbound_credits", params.numCores),
    creditFromRouter("inbound_credits", params.numCores, 1) {

  makeComponents(params);
  makeSignals();
  wireUp();

}
<|MERGE_RESOLUTION|>--- conflicted
+++ resolved
@@ -263,40 +263,7 @@
 void ComputeTile::wireUp() {
 
   for (uint i=0; i<cores.size(); i++) {
-<<<<<<< HEAD
-    cores[i]->clock(iClock);
-    cores[i]->fastClock(fastClock);
-    cores[i]->iCredit(creditsToCores[i]);
-    cores[i]->iData(dataToCores[i]);
-    cores[i]->iDataGlobal(globalDataToCores[i]);
-    cores[i]->iInstruction(instructionsToCores[i]);
-    cores[i]->iMulticast(multicastToCores[i]); // vector
-    cores[i]->oCredit(creditsFromCores[i]);
-    cores[i]->oMulticast(multicastFromCores[i]);
-    cores[i]->oRequest(requestsFromCores[i]);
-    cores[i]->oDataGlobal(globalDataFromCores[i]);
-    cores[i]->oReadyCredit(readyCreditFromCores[i][0]);
-    cores[i]->oReadyData(readyDataFromCores[i]); // vector
-  }
-
-  for (uint i=0; i<memories.size(); i++) {
-    memories[i]->iClock(iClock);
-    memories[i]->iData(requestsToMemory[i]);
-    memories[i]->iRequest(l2RequestToMemory);
-    memories[i]->iRequestClaimed(l2RequestClaimed);
-    memories[i]->iRequestDelayed(l2RequestDelayed);
-    memories[i]->iRequestTarget(l2RequestTarget);
-    memories[i]->iResponse(l2ResponseToMemory);
-    memories[i]->iResponseTarget(l2ResponseTarget);
-    memories[i]->oClaimRequest(l2ClaimRequest[i]);
-    memories[i]->oDelayRequest(l2DelayRequest[i]);
-    memories[i]->oData(dataFromMemory[i]);
-    memories[i]->oInstruction(instructionsFromMemory[i]);
-    memories[i]->oReadyForData(readyDataFromMemory[i][0]);
-    memories[i]->oRequest(l2RequestFromMemory[i]);
-    memories[i]->oResponse(l2ResponseFromMemory[i]);
-=======
-    cores[i].clock(clock);
+    cores[i].clock(iClock);
     cores[i].fastClock(fastClock);
     cores[i].iCredit(creditsToCores[i]);
     cores[i].iData(dataToCores[i]);
@@ -312,7 +279,7 @@
   }
 
   for (uint i=0; i<memories.size(); i++) {
-    memories[i].iClock(clock);
+    memories[i].iClock(iClock);
     memories[i].iData(requestsToMemory[i]);
     memories[i].iRequest(l2RequestToMemory);
     memories[i].iRequestClaimed(l2RequestClaimed);
@@ -327,7 +294,6 @@
     memories[i].oReadyForData(readyDataFromMemory[i][0]);
     memories[i].oRequest(l2RequestFromMemory[i]);
     memories[i].oResponse(l2ResponseFromMemory[i]);
->>>>>>> f9cf894b
   }
 
   mhl.clock(iClock);
@@ -369,7 +335,7 @@
   dataReturn.clock(slowClock);
   dataReturn.iData(dataFromMemory);
   dataReturn.oData(dataToCores);
-  for (uint i=0; i<CORES_PER_TILE; i++)
+  for (uint i=0; i<cores.size(); i++)
     dataReturn.iReady[i](readyDataFromCores[i]);
   dataReturn.iRequest(dataReturnRequests);
   dataReturn.oGrant(dataReturnGrants);
@@ -378,13 +344,9 @@
   instructionReturn.clock(slowClock);
   instructionReturn.iData(instructionsFromMemory);
   instructionReturn.oData(instructionsToCores);
-<<<<<<< HEAD
-  for (uint i=0; i<CORES_PER_TILE; i++)
-    for (uint j=0; j<CORE_INSTRUCTION_CHANNELS; j++)
-=======
+
   for (uint i=0; i<readyDataFromCores.size(); i++)
     for (uint j=0; j<Core::numInstructionChannels; j++)
->>>>>>> f9cf894b
       instructionReturn.iReady[i][j](readyDataFromCores[i][j]);
   instructionReturn.iRequest(instructionReturnRequests);
   instructionReturn.oGrant(instructionReturnGrants);
@@ -395,7 +357,7 @@
   dataFromRouter.iData(iData);
   dataFromRouter.oReady(oDataReady);
   dataFromRouter.oData(globalDataToCores);
-  for (uint i=0; i<CORES_PER_TILE; i++)
+  for (uint i=0; i<cores.size(); i++)
     dataFromRouter.iReady[i](readyDataFromCores[i]);
 
   creditToRouter.oData(oCredit);
