/*
 * Tile.cpp
 *
 *  Created on: 4 Oct 2016
 *      Author: db434
 */

#include "Tile.h"
#include "../Chip.h"
#include "../Exceptions/UnsupportedFeatureException.h"

<<<<<<< HEAD
Tile::Tile(const sc_module_name& name, const ComponentID& id) :
    LokiComponent(name, id),
    iClock("clock"),
=======
Tile::Tile(const sc_module_name& name, const TileID id) :
    LokiComponent(name),
    clock("clock"),
>>>>>>> 584481df
    iData("iData"),
    oData("oData"),
    iCredit("iCredit"),
    oCredit("oCredit"),
    iRequest("iRequest"),
    oRequest("oRequest"),
    iResponse("iResponse"),
    oResponse("oResponse"),
    id(id) {
  // Nothing

}

Tile::~Tile() {
  // Nothing
}

uint Tile::numComponents() const {return 0;}
uint Tile::numCores() const {return 0;}
uint Tile::numMemories() const {return 0;}

bool Tile::isCore(ComponentID id) const {
  LOKI_ERROR << "Calling Tile::isCore on Tile with no cores " << id << endl;
  assert(false);
  return false;
}

bool Tile::isMemory(ComponentID id) const {
  LOKI_ERROR << "Calling Tile::isMemory on Tile with no memories " << id << endl;
  assert(false);
  return false;
}

uint Tile::componentIndex(ComponentID id) const {
  LOKI_ERROR << "Calling Tile::localComponentNumber on Tile with no components "
      << id << endl;
  assert(false);
  return 0;
}

uint Tile::coreIndex(ComponentID id) const {
  LOKI_ERROR << "Calling Tile::localCoreNumber on Tile with no cores "
      << id << endl;
  assert(false);
  return 0;
}

uint Tile::memoryIndex(ComponentID id) const {
  LOKI_ERROR << "Calling Tile::localMemoryNumber on Tile with no memories "
      << id << endl;
  assert(false);
  return 0;
}

bool Tile::isComputeTile(TileID id) const {
  return chip().isComputeTile(id);
}

void Tile::storeInstructions(vector<Word>& instructions, const ComponentID& component) {
  throw UnsupportedFeatureException("Tile::storeInstructions");
}

void Tile::storeData(const DataBlock& data) {
  throw UnsupportedFeatureException("Tile::storeData");
}

void Tile::print(const ComponentID& component, MemoryAddr start, MemoryAddr end) {
  throw UnsupportedFeatureException("Tile::print");
}

Word Tile::readWordInternal(const ComponentID& component, MemoryAddr addr) {
  throw UnsupportedFeatureException("Tile::readWordInternal");
  return Word();
}

Word Tile::readByteInternal(const ComponentID& component, MemoryAddr addr) {
  throw UnsupportedFeatureException("Tile::readByteInternal");
  return Word();
}

void Tile::writeWordInternal(const ComponentID& component, MemoryAddr addr, Word data) {
  throw UnsupportedFeatureException("Tile::writeWordInternal");
}

void Tile::writeByteInternal(const ComponentID& component, MemoryAddr addr, Word data) {
  throw UnsupportedFeatureException("Tile::writeByteInternal");
}

int  Tile::readRegisterInternal(const ComponentID& component, RegisterIndex reg) const {
  throw UnsupportedFeatureException("Tile::readRegisterInternal");
  return 0;
}

bool Tile::readPredicateInternal(const ComponentID& component) const {
  throw UnsupportedFeatureException("Tile::readPredicateInternal");
  return false;
}

void Tile::networkSendDataInternal(const NetworkData& flit) {
  throw UnsupportedFeatureException("Tile::networkSendDataInternal");
}

void Tile::networkSendCreditInternal(const NetworkCredit& flit) {
  throw UnsupportedFeatureException("Tile::networkSendCreditInternal");
}

void Tile::magicMemoryAccess(MemoryOpcode opcode, MemoryAddr address, ChannelID returnChannel, Word payload) {
  chip().magicMemoryAccess(opcode, address, returnChannel, payload);
}

Chip& Tile::chip() const {
  return static_cast<Chip&>(*(this->get_parent_object()));
}
<|MERGE_RESOLUTION|>--- conflicted
+++ resolved
@@ -9,15 +9,9 @@
 #include "../Chip.h"
 #include "../Exceptions/UnsupportedFeatureException.h"
 
-<<<<<<< HEAD
-Tile::Tile(const sc_module_name& name, const ComponentID& id) :
-    LokiComponent(name, id),
-    iClock("clock"),
-=======
 Tile::Tile(const sc_module_name& name, const TileID id) :
     LokiComponent(name),
     clock("clock"),
->>>>>>> 584481df
     iData("iData"),
     oData("oData"),
     iCredit("iCredit"),
