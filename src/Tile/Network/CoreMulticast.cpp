/*
 * CoreMulticast.cpp
 *
 *  Created on: 13 Dec 2016
 *      Author: db434
 */

#define SC_INCLUDE_DYNAMIC_PROCESSES

#include "CoreMulticast.h"

<<<<<<< HEAD
CoreMulticast::CoreMulticast(const sc_module_name name, ComponentID tile) :
    Network(name, tile, MULTICAST_NETWORK_SIZE, MULTICAST_NETWORK_SIZE*MULTICAST_NETWORK_SIZE, Network::COMPONENT),
    iData(MULTICAST_NETWORK_SIZE, "iData"),
    oData(MULTICAST_NETWORK_SIZE, MULTICAST_NETWORK_SIZE, "oData"),
    busInput(MULTICAST_NETWORK_SIZE, "busInput") {
=======
using sc_core::sc_gen_unique_name;

CoreMulticast::CoreMulticast(const sc_module_name name, ComponentID tile,
                             const tile_parameters_t& params) :
    Network(name, tile, params.mcastNetInputs(), params.mcastNetInputs()*params.mcastNetOutputs(), Network::COMPONENT),
    iData("iData", params.mcastNetInputs()),
    oData("oData", params.mcastNetOutputs(), params.mcastNetInputs()),
    iReady("iReady", params.mcastNetOutputs(), params.core.numInputChannels),
    busInput("busInput", params.mcastNetInputs()) {
>>>>>>> f9cf894b

  state.assign(iData.size(), IDLE);

  for (uint i=0; i<iData.size(); i++) {
    MulticastBus* bus = new MulticastBus(sc_gen_unique_name("bus"), tile, oData.size(), Network::COMPONENT);

    bus->clock(clock);
    bus->iData(busInput[i]);
    for (uint out=0; out<oData.size(); out++)
      bus->oData[out](oData[out][i]);

    buses.push_back(bus);

    // Create a method which puts data onto the bus.
    SPAWN_METHOD(iData[i], CoreMulticast::mainLoop, i, false);
  }

  // TODO: Would be nice for the constructor to receive a list of components to
  // connect so we can check how many connections they have, rather than
  // hard coding this.
  iReady.init(MULTICAST_NETWORK_SIZE);
  for (uint i=0; i<CORES_PER_TILE; i++)
    iReady[i].init(CORE_INPUT_CHANNELS, "iReady");
  for (uint i=CORES_PER_TILE; i<CORES_PER_TILE+ACCELERATORS_PER_TILE; i++)
    iReady[i].init(1, "iReady");

}

void CoreMulticast::mainLoop(PortIndex input) {
  switch (state[input]) {
    case IDLE:
      assert(iData[input].valid());
      state[input] = FLOW_CONTROL;
      next_trigger(sc_core::SC_ZERO_TIME);

      break;

    case FLOW_CONTROL: {
      assert(iData[input].valid());
      ChannelID address = iData[input].read().channelID();
      assert(address.multicast);

      // Check whether all destinations are ready to receive data.
      uint destinations = address.coremask;
      uint buffer = address.channel;
      for (uint output=0; output<iReady.size(); output++) {
        if (((destinations >> output) & 1) && !iReady[output][buffer].read()) {
          next_trigger(iReady[output][buffer].posedge_event());
          break;
        }
      }

      state[input] = SEND;
      next_trigger(sc_core::SC_ZERO_TIME);

      break;
    }

    case SEND:
      busInput[input].write(iData[input].read());
      state[input] = ACKNOWLEDGE;
      next_trigger(busInput[input].ack_event());

      break;

    case ACKNOWLEDGE:
      assert(!busInput[input].valid());
      iData[input].ack();
      state[input] = IDLE;

      // Default trigger: new data.

      break;
  }
}<|MERGE_RESOLUTION|>--- conflicted
+++ resolved
@@ -9,13 +9,6 @@
 
 #include "CoreMulticast.h"
 
-<<<<<<< HEAD
-CoreMulticast::CoreMulticast(const sc_module_name name, ComponentID tile) :
-    Network(name, tile, MULTICAST_NETWORK_SIZE, MULTICAST_NETWORK_SIZE*MULTICAST_NETWORK_SIZE, Network::COMPONENT),
-    iData(MULTICAST_NETWORK_SIZE, "iData"),
-    oData(MULTICAST_NETWORK_SIZE, MULTICAST_NETWORK_SIZE, "oData"),
-    busInput(MULTICAST_NETWORK_SIZE, "busInput") {
-=======
 using sc_core::sc_gen_unique_name;
 
 CoreMulticast::CoreMulticast(const sc_module_name name, ComponentID tile,
@@ -23,9 +16,7 @@
     Network(name, tile, params.mcastNetInputs(), params.mcastNetInputs()*params.mcastNetOutputs(), Network::COMPONENT),
     iData("iData", params.mcastNetInputs()),
     oData("oData", params.mcastNetOutputs(), params.mcastNetInputs()),
-    iReady("iReady", params.mcastNetOutputs(), params.core.numInputChannels),
     busInput("busInput", params.mcastNetInputs()) {
->>>>>>> f9cf894b
 
   state.assign(iData.size(), IDLE);
 
@@ -43,16 +34,18 @@
     SPAWN_METHOD(iData[i], CoreMulticast::mainLoop, i, false);
   }
 
+
   // TODO: Would be nice for the constructor to receive a list of components to
   // connect so we can check how many connections they have, rather than
   // hard coding this.
-  iReady.init(MULTICAST_NETWORK_SIZE);
-  for (uint i=0; i<CORES_PER_TILE; i++)
-    iReady[i].init(CORE_INPUT_CHANNELS, "iReady");
-  for (uint i=CORES_PER_TILE; i<CORES_PER_TILE+ACCELERATORS_PER_TILE; i++)
-    iReady[i].init(1, "iReady");
+  iReady.init(params.mcastNetOutputs());
+  for (uint i=0; i<params.numCores; i++)
+    iReady[i].init("iReady", params.core.numInputChannels);
+  for (uint i=params.numCores; i<params.mcastNetOutputs(); i++)
+    iReady[i].init("iReady", 1);
 
 }
+
 
 void CoreMulticast::mainLoop(PortIndex input) {
   switch (state[input]) {
