--- conflicted
+++ resolved
@@ -7,61 +7,20 @@
 
 #include "CoreMulticast.h"
 #include "../../Utility/Assert.h"
+#include "../Accelerator/Accelerator.h"
 
 using sc_core::sc_gen_unique_name;
 using std::set;
 
 CoreMulticast::CoreMulticast(const sc_module_name name,
                              const tile_parameters_t& params) :
-<<<<<<< HEAD
-    Network(name, tile, params.mcastNetInputs(), params.mcastNetInputs()*params.mcastNetOutputs(), Network::COMPONENT),
-    iData("iData", params.mcastNetInputs()),
-    oData("oData", params.mcastNetOutputs(), params.mcastNetInputs()),
-    busInput("busInput", params.mcastNetInputs()) {
-
-  state.assign(iData.size(), IDLE);
-
-  for (uint i=0; i<iData.size(); i++) {
-    MulticastBus* bus = new MulticastBus(sc_gen_unique_name("bus"), tile, oData.size(), Network::COMPONENT);
-
-    bus->clock(clock);
-    bus->iData(busInput[i]);
-    for (uint out=0; out<oData.size(); out++)
-      bus->oData[out](oData[out][i]);
-
-    buses.push_back(bus);
-
-    // Create a method which puts data onto the bus.
-    SPAWN_METHOD(iData[i], CoreMulticast::mainLoop, i, false);
-  }
-=======
     Network<Word>(name, params.mcastNetInputs(), params.mcastNetOutputs()),
     outputsPerCore(params.core.numInputChannels),
-    outputCores(params.numCores) {
->>>>>>> 584481df
-
-
-  // TODO: Would be nice for the constructor to receive a list of components to
-  // connect so we can check how many connections they have, rather than
-  // hard coding this.
-  iReady.init(params.mcastNetOutputs());
-  for (uint i=0; i<params.numCores; i++)
-    iReady[i].init("iReady", params.core.numInputChannels);
-  for (uint i=params.numCores; i<params.mcastNetOutputs(); i++)
-    iReady[i].init("iReady", 1);
+    outputsPerAccelerator(Accelerator::numMulticastInputs),
+    outputCores(params.numCores),
+    outputAccelerators(params.numAccelerators) {
 
 }
-
-<<<<<<< HEAD
-
-void CoreMulticast::mainLoop(PortIndex input) {
-  switch (state[input]) {
-    case IDLE:
-      assert(iData[input].valid());
-      state[input] = FLOW_CONTROL;
-      next_trigger(sc_core::SC_ZERO_TIME);
-=======
->>>>>>> 584481df
 
 PortIndex CoreMulticast::getDestination(const ChannelID address) const {
   // Single destination method should never be used.
@@ -77,6 +36,10 @@
   for (uint core=0; core<outputCores; core++)
     if ((address.coremask >> core) & 1)
       destinations.insert(core*outputsPerCore + address.channel);
+  for (uint acc=0; acc<outputAccelerators; acc++)
+    if ((address.coremask >> (acc + outputCores)) & 1)
+      destinations.insert(outputCores*outputsPerCore +
+                          acc*outputsPerAccelerator + address.channel);
 
   return destinations;
 }