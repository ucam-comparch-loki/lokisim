/*
 * DecodedInst.cpp
 *
 *  Created on: 11 Sep 2010
 *      Author: daniel
 */

#include "DecodedInst.h"
#include "MemoryRequest.h"

const opcode_t      DecodedInst::opcode()          const {return opcode_;}
const function_t    DecodedInst::function()        const {return function_;}
const format_t      DecodedInst::format()          const {return format_;}
const RegisterIndex DecodedInst::sourceReg1()      const {return sourceReg1_;}
const RegisterIndex DecodedInst::sourceReg2()      const {return sourceReg2_;}
const RegisterIndex DecodedInst::destination()     const {return destReg_;}

const int32_t       DecodedInst::immediate()       const {
  if (opcode_ == InstructionMap::OP_PSEL_FETCHR)
    return immediate_ >> 7;
  else
    return immediate_;
}
const int32_t       DecodedInst::immediate2()      const {
  if (opcode_ == InstructionMap::OP_PSEL_FETCHR)
    return (immediate_ << 25) >> 25;
  else
    return 0;
}

const ChannelIndex  DecodedInst::channelMapEntry() const {return channelMapEntry_;}
const predicate_t   DecodedInst::predicate()       const {return predicate_;}
const bool          DecodedInst::setsPredicate()   const {return setsPred_;}
const MemoryRequest::MemoryOperation DecodedInst::memoryOp() const {return memoryOp_;}

typedef DecodedInst::OperandSource OperandSource;
const OperandSource DecodedInst::operand1Source()  const {return op1Source_;}
const OperandSource DecodedInst::operand2Source()  const {return op2Source_;}
const bool          DecodedInst::hasOperand1()     const {return op1Source_ != NONE;}
const bool          DecodedInst::hasOperand2()     const {return op2Source_ != NONE;}

const int32_t       DecodedInst::operand1()        const {return operand1_;}
const int32_t       DecodedInst::operand2()        const {return operand2_;}
const int64_t       DecodedInst::result()          const {return result_;}

const EncodedCMTEntry DecodedInst::cmtEntry()      const {return networkInfo;}

const ChannelID     DecodedInst::networkDestination() const {
  // FIXME: this code is very similar to some in ChannelMapEntry. It would be
  // nice to merge them.

  if (cmtEntry() == 0) {
    return ChannelID();
  }
  else if (ChannelMapEntry::globalView(cmtEntry()).isGlobal) {
    ChannelMapEntry::GlobalChannel channel(cmtEntry());
    return ChannelID(channel.tileX, channel.tileY, channel.core, channel.channel);
  }
  else if (ChannelMapEntry::memoryView(cmtEntry()).isMemory) {
    ChannelMapEntry::MemoryChannel channel(cmtEntry());
    return ChannelID(0, 0, channel.bank+CORES_PER_TILE, channel.channel);
  }
  else {
    ChannelMapEntry::MulticastChannel channel(cmtEntry());
    return ChannelID(channel.coreMask, channel.channel);
  }
}

const MemoryAddr    DecodedInst::location()        const {return location_;}


const bool    DecodedInst::usesPredicate() const {
  return (predicate_ == Instruction::NOT_P) || (predicate_ == Instruction::P) ||
         (opcode_ == InstructionMap::OP_PSEL) || (opcode_ == InstructionMap::OP_PSEL_FETCH ||
         (opcode_ == InstructionMap::OP_PSEL_FETCHR));
}

const bool    DecodedInst::hasResult()             const {return hasResult_;}


const bool    DecodedInst::hasDestReg() const {
  return InstructionMap::hasDestReg(opcode_);
}

const bool    DecodedInst::hasSrcReg1() const {
  return InstructionMap::hasSrcReg1(opcode_);
}

const bool    DecodedInst::hasSrcReg2() const {
  return InstructionMap::hasSrcReg2(opcode_);
}

const bool    DecodedInst::hasImmediate() const {
  return InstructionMap::hasImmediate(opcode_);
}

const bool    DecodedInst::isExecuteStageOperation() const {
  switch (opcode_) {
    case InstructionMap::OP_SCRATCHRD:
    case InstructionMap::OP_SCRATCHRDI:
    case InstructionMap::OP_SCRATCHWR:
    case InstructionMap::OP_SCRATCHWRI:
    case InstructionMap::OP_CREGRDI:
    case InstructionMap::OP_CREGWRI:
    case InstructionMap::OP_GETCHMAP:
    case InstructionMap::OP_GETCHMAPI:
    case InstructionMap::OP_SETCHMAP:
    case InstructionMap::OP_SETCHMAPI:
    case InstructionMap::OP_SYSCALL:
      return true;
    default:
      return InstructionMap::isALUOperation(opcode_);
  }
}

const bool    DecodedInst::isMemoryOperation() const {
  return memoryOp_ != MemoryRequest::NONE;
}

const bool    DecodedInst::endOfIPK() const {
  return predicate() == Instruction::END_OF_PACKET;
}

const bool    DecodedInst::persistent() const {
  return persistent_;
}

const bool    DecodedInst::endOfNetworkPacket() const {
  return endOfPacket_;
}

const inst_name_t& DecodedInst::name() const {
  return InstructionMap::name(opcode_, function_);
}


void DecodedInst::opcode(const opcode_t val) 				      {opcode_ = val;}
void DecodedInst::function(const function_t val)          {function_ = val;}
void DecodedInst::sourceReg1(const RegisterIndex val)     {sourceReg1_ = val;}
void DecodedInst::sourceReg2(const RegisterIndex val)     {sourceReg2_ = val;}
void DecodedInst::destination(const RegisterIndex val)    {destReg_ = val;}
void DecodedInst::immediate(const int32_t val)            {immediate_ = val;}
void DecodedInst::channelMapEntry(const ChannelIndex val) {channelMapEntry_ = val;}
void DecodedInst::predicate(const predicate_t val)        {predicate_ = val;}
void DecodedInst::setsPredicate(const bool val)           {setsPred_ = val;}
void DecodedInst::memoryOp(const MemoryRequest::MemoryOperation val) {memoryOp_ = val;}

void DecodedInst::operand1Source(const OperandSource src) {op1Source_ = src;}
void DecodedInst::operand2Source(const OperandSource src) {op2Source_ = src;}

void DecodedInst::operand1(const int32_t val)             {operand1_ = val;}
void DecodedInst::operand2(const int32_t val)             {operand2_ = val;}

void DecodedInst::result(const int64_t val) {
  result_ = val;
  hasResult_ = true;
}

void DecodedInst::persistent(const bool val)              {persistent_ = val;}
void DecodedInst::endOfNetworkPacket(const bool val)      {endOfPacket_ = val;}

void DecodedInst::cmtEntry(const EncodedCMTEntry val)     {networkInfo = val;}
void DecodedInst::portClaim(const bool val)               {portClaim_ = val;}

void DecodedInst::location(const MemoryAddr val)          {location_ = val;}


Instruction DecodedInst::toInstruction() const {
  return original_;
}

const bool DecodedInst::sendsOnNetwork() const {
  return (channelMapEntry() != Instruction::NO_CHANNEL) &&
         !networkDestination().isNullMapping();
}

const bool DecodedInst::storesToRegister() const {
  return destReg_ != 0;
}

const NetworkData DecodedInst::toNetworkData(TileID tile) const {
  ChannelID destination = networkDestination();
  if (destination.isMemory())
    destination.component.tile = tile;

  if (opcode() == InstructionMap::OP_SENDCONFIG)
    return NetworkData(result(), destination, uint32_t(immediate()));
  else if (destination.multicast) {
    // We never acquire channels on the local networks, so just provide "false".
    return NetworkData(result(), destination, false, portClaim_, endOfNetworkPacket());
  }
  else if (destination.isCore()) {
    ChannelMapEntry::GlobalChannel channel(networkInfo);
    return NetworkData(result(), destination, channel.acquired, portClaim_, endOfNetworkPacket());
  }
  else {
    assert(destination.isMemory());
    return NetworkData(result(),
                       destination,
                       ChannelMapEntry::memoryView(networkInfo),
                       memoryOp(),
                       endOfNetworkPacket());
  }
}

void DecodedInst::isid(const unsigned long long isid) const {
  isid_ = isid;
}

const unsigned long long DecodedInst::isid() const {
  return isid_;
}

void DecodedInst::preventForwarding() {
  // No instruction reads data from register 0, so the result will not be
  // forwarded.
  destReg_ = 0;

  // Also need to show that the predicate will not change, so no instructions
  // wait for it.
  setsPred_ = false;
}


bool DecodedInst::operator== (const DecodedInst& other) const {
  // Is it safe to assume that if two instructions come from the same memory
  // address, they are the same instruction?
  // As long as we don't have dynamic code rewriting...
  return location_ == other.location_;
}

DecodedInst& DecodedInst::operator= (const DecodedInst& other) {
  memcpy(this, &other, sizeof(other));
  return *this;
}

std::ostream& DecodedInst::print(std::ostream& os) const {
  if (predicate() == Instruction::P) os << "ifp?";
  else if (predicate() == Instruction::NOT_P) os << "if!p?";

  os << name() << (predicate()==Instruction::END_OF_PACKET ? ".eop" : "");

  // Special case for cfgmem and setchmap: immediate is printed before register.
  if (opcode_ == InstructionMap::OP_SETCHMAP || opcode_ == InstructionMap::OP_SETCHMAPI) {
    os << " " << immediate() << ", r" << (int)sourceReg1();
    return os;
  }

  // Special case for loads: print the form 8(r2).
  if (opcode_ == InstructionMap::OP_LDW ||
      opcode_ == InstructionMap::OP_LDHWU ||
      opcode_ == InstructionMap::OP_LDBU) {
    os << " " << immediate() << "(r" << (int)sourceReg1() << ")";
  }
  // Special case for stores: print the form r3 8(r2).
  else if (opcode_ == InstructionMap::OP_STW ||
           opcode_ == InstructionMap::OP_STHW ||
           opcode_ == InstructionMap::OP_STB) {
    os << " r" << (int)sourceReg1() << ", " << immediate() << "(r"
       << (int)sourceReg2() << ")";
  }
  // Default case.
  else {
    // Figure out where commas are needed.
    bool fieldAfterSrc2 = hasImmediate();
    bool fieldAfterSrc1 = fieldAfterSrc2 || hasSrcReg2();
    bool fieldAfterDest = fieldAfterSrc1 || hasSrcReg1();

    if (hasDestReg()) os << " r" << (int)destination() << (fieldAfterDest?",":"");
    if (hasSrcReg1()) os << " r" << (int)sourceReg1() << (fieldAfterSrc1?",":"");
    if (hasSrcReg2()) os << " r" << (int)sourceReg2() << (fieldAfterSrc2?",":"");
    if (hasImmediate()) os << " "  << immediate();
  }

  if (channelMapEntry() != Instruction::NO_CHANNEL)
    os << " -> " << (int)channelMapEntry();

  return os;
}

void DecodedInst::init() {
  opcode_           = static_cast<opcode_t>(0);
  function_         = static_cast<function_t>(0);
  format_           = static_cast<format_t>(0);
  destReg_          = 0;
  sourceReg1_       = 0;
  sourceReg2_       = 0;
  immediate_        = 0;
  channelMapEntry_  = 0;
  predicate_        = static_cast<predicate_t>(0);
  setsPred_         = false;
  memoryOp_         = MemoryRequest::NONE;  // non-zero
  op1Source_        = NONE;
  op2Source_        = NONE;
  operand1_         = 0;
  operand2_         = 0;
  result_           = 0;
  portClaim_        = false;
  persistent_       = false;
  endOfPacket_      = true;                 // non-zero
  networkInfo       = 0;
  location_         = 0;
  hasResult_        = false;
  isid_             = -1;                   // Not sure about this
}

DecodedInst::DecodedInst() {
  init();
}

DecodedInst::DecodedInst(const Instruction inst) : original_(inst) {
  init();

  predicate_       = inst.predicate();
  opcode_          = inst.opcode();

  // The first two opcodes have the ALU function encoded as well. For all
  // others, we must look it up.
  if (opcode_ == 0 || opcode_ == 1)
    function_      = inst.function();
  else
    function_      = InstructionMap::function(opcode_);

  // Determine which channel (if any) this instruction sends its result to.
  // Most instructions encode this explicitly, but fetches implicitly send to
  // channel 0.
  switch (opcode_) {
    case InstructionMap::OP_FETCHR:
    case InstructionMap::OP_FETCHPSTR:
    case InstructionMap::OP_FILLR:
    case InstructionMap::OP_PSEL_FETCHR:
    case InstructionMap::OP_FETCH:
    case InstructionMap::OP_FETCHPST:
    case InstructionMap::OP_FILL:
    case InstructionMap::OP_PSEL_FETCH:
      channelMapEntry_ = 0;
      break;
    default:
      if (InstructionMap::hasRemoteChannel(opcode_))
        channelMapEntry_ = inst.remoteChannel();
      else
        channelMapEntry_ = Instruction::NO_CHANNEL;
      break;
  }

  setsPred_        = InstructionMap::setsPredicate(opcode_);
  format_          = InstructionMap::format(opcode_);

  bool signedImmed = InstructionMap::hasSignedImmediate(opcode_);

  // Different instruction formats have immediate fields of different sizes.
  switch (format_) {
    case InstructionMap::FMT_FF:
    case InstructionMap::FMT_PFF:
<<<<<<< HEAD
      if(signedImmed) immediate_ = signextend<int32_t,  23>(inst.immediate());
      else            immediate_ = signextend<uint32_t, 23>(inst.immediate());
=======
      if (signedImmed) immediate_ = signextend<int32_t,  23>(inst.immediate());
      else             immediate_ = signextend<uint32_t, 23>(inst.immediate());
>>>>>>> 9d4a5afc
      break;

    case InstructionMap::FMT_0R:
    case InstructionMap::FMT_0Rnc:
    case InstructionMap::FMT_1R:
      if (signedImmed) immediate_ = signextend<int32_t,  14>(inst.immediate());
      else             immediate_ = signextend<uint32_t, 14>(inst.immediate());
      break;

    case InstructionMap::FMT_1Rnc:
      if (signedImmed) immediate_ = signextend<int32_t,  16>(inst.immediate());
      else             immediate_ = signextend<uint32_t, 16>(inst.immediate());
      break;

    case InstructionMap::FMT_2R:
    case InstructionMap::FMT_2Rnc:
      if (signedImmed) immediate_ = signextend<int32_t,   9>(inst.immediate());
      else             immediate_ = signextend<uint32_t,  9>(inst.immediate());
      break;

    case InstructionMap::FMT_2Rs:
      immediate_ = signextend<uint32_t, 5>(inst.immediate());
      break;

    case InstructionMap::FMT_3R:
      immediate_ =  0;
      break;
  }

  // "Unpack" the registers held in the encoded instruction. For example, the
  // first register could be a destination or a source, or may not be defined
  // at all.
  int registersRetrieved = 0;
  for (int registersAssigned=0; registersAssigned<3; registersAssigned++) {
    RegisterIndex reg;

    if (registersRetrieved == 0)      reg = inst.reg1();
    else if (registersRetrieved == 1) reg = inst.reg2();
    else                              reg = inst.reg3();

    if (registersAssigned == 0) {
      if (InstructionMap::hasDestReg(opcode_)) {
        destReg_ = reg;
        registersRetrieved++;
      }
      else destReg_ = 0;
    }
    else if (registersAssigned == 1) {
      if (InstructionMap::hasSrcReg1(opcode_)) {
        sourceReg1_ = reg;
        registersRetrieved++;
      }
      else sourceReg1_ = 0;
    }
    else {
      if (InstructionMap::hasSrcReg2(opcode_)) {
        sourceReg2_ = reg;
        registersRetrieved++;
      }
      else sourceReg2_ = 0;
    }
  }
}<|MERGE_RESOLUTION|>--- conflicted
+++ resolved
@@ -352,13 +352,8 @@
   switch (format_) {
     case InstructionMap::FMT_FF:
     case InstructionMap::FMT_PFF:
-<<<<<<< HEAD
-      if(signedImmed) immediate_ = signextend<int32_t,  23>(inst.immediate());
-      else            immediate_ = signextend<uint32_t, 23>(inst.immediate());
-=======
       if (signedImmed) immediate_ = signextend<int32_t,  23>(inst.immediate());
       else             immediate_ = signextend<uint32_t, 23>(inst.immediate());
->>>>>>> 9d4a5afc
       break;
 
     case InstructionMap::FMT_0R:
