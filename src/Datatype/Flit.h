/*
* Flit.h
*
* Information to be sent on the network. Includes a payload and a network
* address.
*
* Other out-of-band data is also included for use on some networks.
*
*  Created on: 5 Jan 2010
*      Author: db434
*/

#ifndef FLIT_H_
#define FLIT_H_

#include "../Typedefs.h"
#include "Identifier.h"
#include "MemoryRequest.h"
#include "Word.h"
#include "../TileComponents/ChannelMapEntry.h"

// The basic flit just has a single end-of-packet bit. All specialisations must
// have this bit in the same position, but may use some of the "padding" bits
// to convey extra information.
struct FlitMetadata {
  unsigned int padding : 31;
  unsigned int endOfPacket : 1;

  uint32_t flatten() {
    return (padding << 1) | (endOfPacket << 0);
  }

  FlitMetadata() : FlitMetadata(0) {}

  FlitMetadata(uint32_t flattened) {
    padding = (flattened >> 1) & 0x7FFFFFFF;
    endOfPacket = (flattened >> 0) & 0x1;
  }
};

// Data sent between cores on different tiles.
struct CoreMetadata {
  unsigned int padding : 29;
  unsigned int acquired : 1;    // Has a connection already been set up?
  unsigned int allocate : 1;    // Is this message creating/removing a connection?
  unsigned int endOfPacket : 1;

  uint32_t flatten() const {
    return (padding << 3) | (acquired << 2) | (allocate << 1) | (endOfPacket << 0);
  }

  CoreMetadata() : CoreMetadata(0) {}

  CoreMetadata(uint32_t flattened) {
    padding = (flattened >> 3) & 0x1FFFFFFF;
    acquired = (flattened >> 2) & 0x1;
    allocate = (flattened >> 1) & 0x1;
    endOfPacket = (flattened >> 0) & 0x1;
  }
};

struct MemoryMetadata {
  unsigned int padding : 13;
  unsigned int returnTileX : 3;   // L2 mode only: tile of requesting L1 bank.
  unsigned int returnTileY : 3;   // L2 mode only: tile of requesting L1 bank.
  unsigned int returnChannel : 3; // L1 mode: channel of core. L2 mode: bank of L1 tile.
  unsigned int checkL2Tags : 1;   // Treat L2 as cache (1) or scratchpad (0).
  unsigned int checkL1Tags : 1;   // Treat L1 as cache (1) or scratchpad (0).
  unsigned int skipL2 : 1;        // Bypass L2 and go straight to main memory.
  unsigned int skipL1 : 1;        // Bypass L1 and go straight to L2.
  MemoryRequest::MemoryOperation opcode : 5; // Operation to perform at memory.
  unsigned int endOfPacket : 1;

  uint32_t flatten() {
    return (padding << 19) | (returnTileX << 16) | (returnTileY << 13) |
      (returnChannel << 10) | (checkL2Tags << 9) | (checkL1Tags << 8) |
      (skipL2 << 7) | (skipL1 << 6) | (opcode << 1) | (endOfPacket << 0);
  }

  MemoryMetadata() : MemoryMetadata(0) {}

  MemoryMetadata(uint32_t flattened) {
    padding = (flattened >> 19) & 0x1FFF;
    returnTileX = (flattened >> 16) & 0x7;
    returnTileY = (flattened >> 13) & 0x7;
    returnChannel = (flattened >> 10) & 0x7;
    checkL2Tags = (flattened >> 9) & 0x1;
    checkL1Tags = (flattened >> 8) & 0x1;
    skipL2 = (flattened >> 7) & 0x1;
    skipL1 = (flattened >> 6) & 0x1;
    opcode = MemoryRequest::MemoryOperation((flattened >> 1) & 0x1F);
    endOfPacket = (flattened >> 0) & 0x1;
  }
};

template <typename T>
class Flit {
private:
  // Give each network message a unique ID. Don't really care about overflow
  // because messages don't last very long.
  static uint     messageCount;
  uint            messageID_;  // Not const because we need to copy it.

  // The data being transmitted.
  T               payload_;

  // Any extra information being sent with the payload, such as whether this
  // flit is the last in the packet, or the type of memory operation to perform.
  uint32_t        metadata_;

  // The location the data is being transmitted to.
  ChannelID       channelID_;

public:

  inline uint           messageID()   const  {return messageID_;}
  inline T              payload()     const  {return payload_;}
  inline ChannelID      channelID()   const  {return channelID_;}

  // Different views of the metadata.
  inline uint32_t       getRawMetadata() const    {return metadata_;}
  inline FlitMetadata   getMetadata() const       {return FlitMetadata(metadata_);}
  inline CoreMetadata   getCoreMetadata() const   {return CoreMetadata(metadata_);}
  inline MemoryMetadata getMemoryMetadata() const {return MemoryMetadata(metadata_);}

  inline void setMetadata(const uint32_t info)         {metadata_ = info;}
  inline void setChannelID(const ChannelID id)         {channelID_ = id;}

  friend void sc_trace(sc_core::sc_trace_file*& tf, const Flit<T>& w, const std::string& txt) {
    sc_trace(tf, w.payload_, txt + ".payload");
    //sc_core::sc_trace(tf, w.channelID_, txt + ".channelID");
  }

  /* Necessary functions/operators to pass this datatype down a channel */

  inline bool operator== (const Flit<T>& other) const {
    return (this->messageID_    == other.messageID_) // is this line sufficient?
        && (this->payload_      == other.payload_)
        && (this->metadata_     == other.metadata_)
        && (this->channelID_    == other.channelID_);
  }

  inline Flit<T>& operator= (const Flit<T>& other) {
    messageID_    = other.messageID_;
    payload_      = other.payload_;
    metadata_     = other.metadata_;
    channelID_    = other.channelID_;

    return *this;
  }

  friend std::ostream& operator<< (std::ostream& os, Flit<T> const& v) {
    os << "[" << v.payload() << " -> " << v.channelID().getString() << "] (id:" << v.messageID() << ")";
    return os;
  }

<<<<<<< HEAD
  Flit<T>() {
    messageID_    = messageCount++;
    payload_      = static_cast<T>(0);
    channelID_    = ChannelID(0, 0);
    returnAddr_   = 0;
    portClaim_    = false;
    useCredits_   = true;
    endOfPacket_  = true;
  }

  Flit<T>(const T& w, const ChannelID& id) {
    messageID_    = messageCount++;
    payload_      = w;
    channelID_    = id;
    returnAddr_   = 0;
    portClaim_    = false;
    useCredits_   = true;
    endOfPacket_  = true;
    /*
    // Add proper check here?

    if((int)id < 0 || (id > TOTAL_INPUT_CHANNELS && id > TOTAL_OUTPUT_CHANNELS)) {
    std::cerr << "Warning: planning to send to channel " << (int)id << std::endl;
    }
    */
=======
  Flit<T>() :
      messageID_(messageCount++),
      payload_(static_cast<T>(0)),
      metadata_(0),
      channelID_(ChannelID(0, 0, 0, 0)) {
  }

  Flit<T>(T payload, ChannelID destination) :
      messageID_(messageCount++),
      payload_(payload),
      metadata_(0),
      channelID_(destination) {

  }

  Flit<T>(T payload, ChannelID destination, bool endOfPacket) :
      messageID_(messageCount++),
      payload_(payload),
      channelID_(destination) {

    FlitMetadata info;
    info.endOfPacket = endOfPacket;
    setMetadata(info.flatten());

  }
  
  Flit<T>(T payload, ChannelID destination, uint32_t metadata) :
      messageID_(messageCount++),
      payload_(payload),
      metadata_(metadata),
      channelID_(destination) {

  }

  // Constructor for core-to-core messages.
  Flit<T>(T payload, ChannelID destination, bool acquired, bool allocate, bool eop) :
      messageID_(messageCount++),
      payload_(payload),
      channelID_(destination) {
    assert(destination.isCore());
    CoreMetadata data;
    data.acquired = acquired;
    data.allocate = allocate;
    data.endOfPacket = eop;
    setMetadata(data.flatten());
  }

  // Constructor for messages between cores and memory.
  Flit<T>(T payload, ChannelID destination, ChannelMapEntry::MemoryChannel networkInfo,
          MemoryRequest::MemoryOperation op, bool eop) :
      messageID_(messageCount++),
      payload_(payload),
      channelID_(destination) {
    assert(destination.isMemory());
    MemoryMetadata info;
    info.returnChannel = networkInfo.returnChannel;
    info.checkL2Tags = networkInfo.l2TagCheck;
    info.checkL1Tags = networkInfo.l1TagCheck;
    info.skipL2 = networkInfo.l2Skip;
    info.skipL1 = networkInfo.l1Skip;
    info.opcode = op;
    info.endOfPacket = eop;
    setMetadata(info.flatten());
  }

  // Constructor for messages between L1 and L2 caches.
  // We do not have the destination address at the time of construction -
  // it is provided later after the directory lookup in the miss handling
  // logic. Provide a placeholder here.
  Flit<T>(T payload, ComponentID source, MemoryRequest::MemoryOperation op, bool eop) :
      messageID_(messageCount++),
      payload_(payload),
      channelID_(ChannelID()) {
    MemoryMetadata info;
    info.returnTileX = source.tile.x;
    info.returnTileY = source.tile.y;
    info.returnChannel = source.position - CORES_PER_TILE;
    info.checkL2Tags = 1;
    info.skipL2 = 0;
    info.opcode = op;
    info.endOfPacket = eop;
    setMetadata(info.flatten());
>>>>>>> 9d4a5afc
  }

};

#endif /* FLIT_H_ */<|MERGE_RESOLUTION|>--- conflicted
+++ resolved
@@ -154,33 +154,6 @@
     return os;
   }
 
-<<<<<<< HEAD
-  Flit<T>() {
-    messageID_    = messageCount++;
-    payload_      = static_cast<T>(0);
-    channelID_    = ChannelID(0, 0);
-    returnAddr_   = 0;
-    portClaim_    = false;
-    useCredits_   = true;
-    endOfPacket_  = true;
-  }
-
-  Flit<T>(const T& w, const ChannelID& id) {
-    messageID_    = messageCount++;
-    payload_      = w;
-    channelID_    = id;
-    returnAddr_   = 0;
-    portClaim_    = false;
-    useCredits_   = true;
-    endOfPacket_  = true;
-    /*
-    // Add proper check here?
-
-    if((int)id < 0 || (id > TOTAL_INPUT_CHANNELS && id > TOTAL_OUTPUT_CHANNELS)) {
-    std::cerr << "Warning: planning to send to channel " << (int)id << std::endl;
-    }
-    */
-=======
   Flit<T>() :
       messageID_(messageCount++),
       payload_(static_cast<T>(0)),
@@ -263,7 +236,6 @@
     info.opcode = op;
     info.endOfPacket = eop;
     setMetadata(info.flatten());
->>>>>>> 9d4a5afc
   }
 
 };
