//-------------------------------------------------------------------------------------------------
// Loki Project
// Software Simulator for Design Space Exploration
//-------------------------------------------------------------------------------------------------
// General Purpose Cache Mode Handler Module Implementation
//-------------------------------------------------------------------------------------------------
// Models the logic and memory active in the general purpose cache mode of a
// memory bank.
//
// The model is used internally by the memory bank model and is not a SystemC
// module by itself.
//-------------------------------------------------------------------------------------------------
// File:       GeneralPurposeCacheHandler.cpp
// Author:     Andreas Koltes (andreas.koltes@cl.cam.ac.uk)
// Created on: 11/04/2011
//-------------------------------------------------------------------------------------------------

<<<<<<< HEAD
#include "../../Typedefs.h"
=======
#include <cassert>
#include "../../Exceptions/ReadOnlyException.h"
#include "../../Exceptions/UnalignedAccessException.h"
>>>>>>> 9d4a5afc
#include "../../Utility/Instrumentation/MemoryBank.h"
#include "../../Utility/Trace/MemoryTrace.h"
#include "SimplifiedOnChipScratchpad.h"
#include "GeneralPurposeCacheHandler.h"

<<<<<<< HEAD
#include <cassert>
#include "../../Exceptions/ReadOnlyException.h"

uint GeneralPurposeCacheHandler::log2Exact(uint value) {
	assert(value > 1);

	uint result = 0;
	uint temp = value >> 1;

	while (temp != 0) {
		result++;
		temp >>= 1;
	}

	assert(1UL << result == value);

	return result;
}

bool GeneralPurposeCacheHandler::lookupCacheLine(uint32_t address, uint &slot, bool resume, bool read, bool instruction) {
=======

bool GeneralPurposeCacheHandler::lookupCacheLine(MemoryAddr address, uint &slot, bool resume, bool read, bool instruction) {
>>>>>>> 9d4a5afc
	assert((address & mGroupMask) == (mGroupIndex << mLineBits));

	uint32_t lineAddress = address & ~mLineMask;
	uint setIndex = (address & mSetMask) >> mSetShift;
	uint startSlot = setIndex * mWayCount;
	bool hit = false;

	for (uint i = 0; i < mWayCount; i++) {
		if (mLineValid[startSlot + i] && mAddresses[startSlot + i] == lineAddress) {
			slot = startSlot + i;

			hit = true;
			break;
		}
	}

	if (Arguments::csimTrace() && !resume)
    printf("MEM%d 0x%08x: %s %s %s\n", this->mBankNumber,
                                       address,
                                       instruction ? "instruction" : "data",
                                       read ? "read" : "write",
                                       hit ? "hit" : "miss");

	return hit;
}

void GeneralPurposeCacheHandler::promoteCacheLine(uint slot) {
	if (!cRandomReplacement) {
		// Physically swap data in the model to simplify ideal LRU implementation

		assert(mLineSize <= 256);
		uint setIndex = slot / mWayCount;
		uint slotLimit = setIndex * mWayCount;

		while (slot > slotLimit) {
			uint32_t tempData[64];
			memcpy(tempData, &mData[slot * mLineSize / 4], mLineSize);
			memcpy(&mData[slot * mLineSize / 4], &mData[(slot - 1) * mLineSize / 4], mLineSize);
			memcpy(&mData[(slot - 1) * mLineSize / 4], tempData, mLineSize);

			uint32_t tempAddress = mAddresses[slot];
			mAddresses[slot] = mAddresses[slot - 1];
			mAddresses[slot - 1] = tempAddress;

			bool tempValid = mLineValid[slot];
			assert(tempValid);
			mLineValid[slot] = mLineValid[slot - 1];
			mLineValid[slot - 1] = tempValid;

			bool tempDirty = mLineDirty[slot];
			mLineDirty[slot] = mLineDirty[slot - 1];
			mLineDirty[slot - 1] = tempDirty;

			slot--;
		}
	}
}

GeneralPurposeCacheHandler::GeneralPurposeCacheHandler(uint bankNumber) :
    AbstractMemoryHandler(bankNumber) {
	//-- Configuration parameters -----------------------------------------------------------------

	mSetCount = mWayCount = mLineSize = 0;
	cRandomReplacement = MEMORY_CACHE_RANDOM_REPLACEMENT != 0;

	//-- State ------------------------------------------------------------------------------------

	mAddresses = new uint32_t[1];
	mLineValid = new bool[1];
	mLineDirty = new bool[1];

	mLFSRState = 0xFFFFU;

	mVictimSlot = mSetBits = mSetMask = mSetShift = 0;
<<<<<<< HEAD
	mLineBits = mLineMask = mGroupIndex = mGroupBits = mGroupMask = 0;

	mBankNumber = bankNumber;
	mBackgroundMemory = NULL;
=======

	mBackgroundMemory = NULL;

	mL2Mode = false;
>>>>>>> 9d4a5afc
}

GeneralPurposeCacheHandler::~GeneralPurposeCacheHandler() {
	delete[] mAddresses;
	delete[] mLineValid;
	delete[] mLineDirty;
}

void GeneralPurposeCacheHandler::activate(const MemoryConfig& config) {
	mSetCount = MEMORY_BANK_SIZE / (config.WayCount * config.LineSize);
	mWayCount = config.WayCount;
	mLineSize = config.LineSize;

	assert(log2Exact(mSetCount) >= 2);
	assert(mWayCount == 1 || log2Exact(mWayCount) >= 1);
	assert(log2Exact(mLineSize) >= 2);

	delete[] mAddresses;
	delete[] mLineValid;
	delete[] mLineDirty;

	mAddresses = new uint32_t[mSetCount * mWayCount];
	mLineValid = new bool[mSetCount * mWayCount];
	mLineDirty = new bool[mSetCount * mWayCount];

	memset(mLineValid, 0x00, mSetCount * mWayCount * sizeof(bool));

	mVictimSlot = 0;

	mLineBits = log2Exact(mLineSize);
	mLineMask = (1UL << mLineBits) - 1UL;

	mGroupIndex = config.GroupIndex;
	mGroupBits = (config.GroupSize == 1) ? 0 : log2Exact(config.GroupSize);
	mGroupMask = (config.GroupSize == 1) ? 0 : (((1UL << mGroupBits) - 1UL) << mLineBits);

	mSetBits = log2Exact(mSetCount);
	mSetShift = mGroupBits + mLineBits;
	mSetMask = ((1UL << mSetBits) - 1UL) << mSetShift;

	mL2Mode = false;

	if (ENERGY_TRACE)
	  Instrumentation::MemoryBank::setMode(mBankNumber, true, mSetCount, mWayCount, mLineSize);
}

void GeneralPurposeCacheHandler::activateL2(const MemoryConfig& config) {
  // Only need to reconfigure if we weren't already in L2 cache mode, or the
  // L2 configuration has changed.
  if (!mL2Mode || (config.LineSize != mLineSize)) {
    activate(config);  // Each bank holds a single way of the cache.
    mL2Mode = true;
  }

}

bool GeneralPurposeCacheHandler::containsAddress(MemoryAddr address) {
	return (address & mGroupMask) == (mGroupIndex << mLineBits);
}

bool GeneralPurposeCacheHandler::sameLine(MemoryAddr address1, MemoryAddr address2) {
	assert((address1 & mGroupMask) == (mGroupIndex << mLineBits));
	assert((address2 & mGroupMask) == (mGroupIndex << mLineBits));
	return (address1 & mSetMask) == (address2 & mSetMask);
}

<<<<<<< HEAD
bool GeneralPurposeCacheHandler::readWord(uint32_t address, uint32_t &data, bool instruction, bool resume, bool debug, int core, int retCh) {
	assert((address & 0x3) == 0);

	uint slot;
=======
bool GeneralPurposeCacheHandler::readWord(MemoryAddr address, uint32_t &data, bool instruction, bool resume, bool debug, int core, int retCh) {
  if ((address & 0x3) != 0)
	  throw UnalignedAccessException(address, 4);

	uint slot = 0;
>>>>>>> 9d4a5afc
	if (!lookupCacheLine(address, slot, resume, true, instruction)) {
		assert(!resume);

		if (!debug) {
			if (instruction)
				Instrumentation::MemoryBank::readIPKWord(mBankNumber, address, true, core, retCh);
			else
				Instrumentation::MemoryBank::readWord(mBankNumber, address, true, core, retCh);
		}

		if (Arguments::memoryTrace() && !debug) {
			if (instruction)
				MemoryTrace::readIPKWord(mBankNumber, address);
			else
				MemoryTrace::readWord(mBankNumber, address);
		}

		return false;
	}

	if (!resume && !debug) {
		if (instruction)
			Instrumentation::MemoryBank::readIPKWord(mBankNumber, address, false, core, retCh);
		else
			Instrumentation::MemoryBank::readWord(mBankNumber, address, false, core, retCh);
	}

	if (Arguments::memoryTrace() && !resume && !debug) {
		if (instruction)
			MemoryTrace::readIPKWord(mBankNumber, address);
		else
			MemoryTrace::readWord(mBankNumber, address);
	}

	data = mData[slot * mLineSize / 4 + (address & mLineMask) / 4];
	promoteCacheLine(slot);

	//if (mBankNumber >= 4)
	//	fprintf(stderr, "GPCH: bank %u read word %.8X from address %.8X\n", mBankNumber, data, address);

	return true;
}

<<<<<<< HEAD
bool GeneralPurposeCacheHandler::readHalfWord(uint32_t address, uint32_t &data, bool resume, bool debug, int core, int retCh) {
	assert((address & 0x1) == 0);
=======
bool GeneralPurposeCacheHandler::readHalfWord(MemoryAddr address, uint32_t &data, bool resume, bool debug, int core, int retCh) {
  if ((address & 0x1) != 0)
    throw UnalignedAccessException(address, 2);
>>>>>>> 9d4a5afc

	uint slot;
	if (!lookupCacheLine(address, slot, resume, true, false)) {
		assert(!resume);
		if (!debug)
			Instrumentation::MemoryBank::readHalfWord(mBankNumber, address, true, core, retCh);
		if (Arguments::memoryTrace() && !debug)
			MemoryTrace::readHalfWord(mBankNumber, address);
		return false;
	}

	if (!resume && !debug)
		Instrumentation::MemoryBank::readHalfWord(mBankNumber, address, false, core, retCh);

	if (Arguments::memoryTrace() && !resume && !debug)
		MemoryTrace::readHalfWord(mBankNumber, address);

	uint32_t fullWord = mData[slot * mLineSize / 4 + (address & mLineMask) / 4];
	data = ((address & 0x3) == 0) ? (fullWord & 0xFFFFUL) : (fullWord >> 16);	// Little endian
	promoteCacheLine(slot);

	//fprintf(stderr, "GPCH: bank %u read half-word %.4X from address %.8X\n", mBankNumber, data & 0xFFFF, address);

	return true;
}

<<<<<<< HEAD
bool GeneralPurposeCacheHandler::readByte(uint32_t address, uint32_t &data, bool resume, bool debug, int core, int retCh) {
=======
bool GeneralPurposeCacheHandler::readByte(MemoryAddr address, uint32_t &data, bool resume, bool debug, int core, int retCh) {
>>>>>>> 9d4a5afc
	uint slot;
	if (!lookupCacheLine(address, slot, resume, true, false)) {
		assert(!resume);
		if (!debug)
			Instrumentation::MemoryBank::readByte(mBankNumber, address, true, core, retCh);
		if (Arguments::memoryTrace() && !debug)
			MemoryTrace::readByte(mBankNumber, address);
		return false;
	}

	if (!resume && !debug)
		Instrumentation::MemoryBank::readByte(mBankNumber, address, false, core, retCh);

	if (Arguments::memoryTrace() && !resume && !debug)
		MemoryTrace::readByte(mBankNumber, address);

	uint32_t fullWord = mData[slot * mLineSize / 4 + (address & mLineMask) / 4];
	uint32_t selector = address & 0x3UL;

	switch (selector) {	// Little endian
	case 0:	data = fullWord & 0xFFUL;			break;
	case 1:	data = (fullWord >> 8) & 0xFFUL;	break;
	case 2:	data = (fullWord >> 16) & 0xFFUL;	break;
	case 3:	data = (fullWord >> 24) & 0xFFUL;	break;
	}

	promoteCacheLine(slot);

	//fprintf(stderr, "GPCH: bank %u read byte %.2X from address %.8X\n", mBankNumber, data & 0xFF, address);

	return true;
}

<<<<<<< HEAD
bool GeneralPurposeCacheHandler::writeWord(uint32_t address, uint32_t data, bool resume, bool debug, int core, int retCh) {
	assert((address & 0x3) == 0);
=======
bool GeneralPurposeCacheHandler::writeWord(MemoryAddr address, uint32_t data, bool resume, bool debug, int core, int retCh) {
  if ((address & 0x3) != 0)
    throw UnalignedAccessException(address, 4);
>>>>>>> 9d4a5afc
	if (mBackgroundMemory->readOnly(address))
	  throw ReadOnlyException(address);

	uint slot;
	if (!lookupCacheLine(address, slot, resume, false, false)) {
		assert(!resume);
		if (!debug)
			Instrumentation::MemoryBank::writeWord(mBankNumber, address, true, core, retCh);
		if (Arguments::memoryTrace() && !debug)
			MemoryTrace::writeWord(mBankNumber, address);
		return false;
	}

	if (!resume && !debug)
		Instrumentation::MemoryBank::writeWord(mBankNumber, address, false, core, retCh);

	if (Arguments::memoryTrace() && !resume && !debug)
		MemoryTrace::writeWord(mBankNumber, address);

	mData[slot * mLineSize / 4 + (address & mLineMask) / 4] = data;
	mLineDirty[slot] = true;
	promoteCacheLine(slot);

	//fprintf(stderr, "GPCH: bank %u wrote word %.8X to address %.8X\n", mBankNumber, data, address);

	return true;
}

<<<<<<< HEAD
bool GeneralPurposeCacheHandler::writeHalfWord(uint32_t address, uint32_t data, bool resume, bool debug, int core, int retCh) {
	assert((address & 0x1) == 0);
=======
bool GeneralPurposeCacheHandler::writeHalfWord(MemoryAddr address, uint32_t data, bool resume, bool debug, int core, int retCh) {
  if ((address & 0x1) != 0)
    throw UnalignedAccessException(address, 2);
>>>>>>> 9d4a5afc
  if (mBackgroundMemory->readOnly(address))
    throw ReadOnlyException(address);

	uint slot;
	if (!lookupCacheLine(address, slot, resume, false, false)) {
		assert(!resume);
		if (!debug)
			Instrumentation::MemoryBank::writeHalfWord(mBankNumber, address, true, core, retCh);
		if (Arguments::memoryTrace() && !debug)
			MemoryTrace::writeHalfWord(mBankNumber, address);
		return false;
	}

	if (!resume && !debug)
		Instrumentation::MemoryBank::writeHalfWord(mBankNumber, address, false, core, retCh);

	if (Arguments::memoryTrace() && !resume && !debug)
		MemoryTrace::writeHalfWord(mBankNumber, address);

	uint32_t oldData = mData[slot * mLineSize / 4 + (address & mLineMask) / 4];

	if ((address & 0x3) == 0)	// Little endian
		mData[slot * mLineSize / 4 + (address & mLineMask) / 4] = (oldData & 0xFFFF0000UL) | (data & 0x0000FFFFUL);
	else
		mData[slot * mLineSize / 4 + (address & mLineMask) / 4] = (oldData & 0x0000FFFFUL) | (data << 16);

	mLineDirty[slot] = true;
	promoteCacheLine(slot);

	//fprintf(stderr, "GPCH: bank %u wrote half-word %.4X to address %.8X\n", mBankNumber, data & 0xFFFF, address);

	return true;
}

<<<<<<< HEAD
bool GeneralPurposeCacheHandler::writeByte(uint32_t address, uint32_t data, bool resume, bool debug, int core, int retCh) {
=======
bool GeneralPurposeCacheHandler::writeByte(MemoryAddr address, uint32_t data, bool resume, bool debug, int core, int retCh) {
>>>>>>> 9d4a5afc
  if (mBackgroundMemory->readOnly(address))
    throw ReadOnlyException(address);

	uint slot;
	if (!lookupCacheLine(address, slot, resume, false, false)) {
		assert(!resume);
		if (!debug)
			Instrumentation::MemoryBank::writeByte(mBankNumber, address, true, core, retCh);
		if (Arguments::memoryTrace() && !debug)
			MemoryTrace::writeByte(mBankNumber, address);
		return false;
	}

	if (!resume && !debug)
		Instrumentation::MemoryBank::writeByte(mBankNumber, address, false, core, retCh);

	if (Arguments::memoryTrace() && !resume && !debug)
		MemoryTrace::writeByte(mBankNumber, address);

	uint32_t oldData = mData[slot * mLineSize / 4 + (address & mLineMask) / 4];
	uint32_t selector = address & 0x3UL;

	switch (selector) {	// Little endian
	case 0:	mData[slot * mLineSize / 4 + (address & mLineMask) / 4] = (oldData & 0xFFFFFF00UL) | (data & 0x000000FFUL);				break;
	case 1:	mData[slot * mLineSize / 4 + (address & mLineMask) / 4] = (oldData & 0xFFFF00FFUL) | ((data & 0x000000FFUL) << 8);		break;
	case 2:	mData[slot * mLineSize / 4 + (address & mLineMask) / 4] = (oldData & 0xFF00FFFFUL) | ((data & 0x000000FFUL) << 16);		break;
	case 3:	mData[slot * mLineSize / 4 + (address & mLineMask) / 4] = (oldData & 0x00FFFFFFUL) | ((data & 0x000000FFUL) << 24);		break;
	}

	mLineDirty[slot] = true;
	promoteCacheLine(slot);

	//fprintf(stderr, "GPCH: bank %u wrote byte %.2X to address %.8X\n", mBankNumber, data & 0xFF, address);

	return true;
}

void GeneralPurposeCacheHandler::prepareCacheLine(MemoryAddr address, MemoryAddr &writeBackAddress, uint &writeBackCount, uint32_t writeBackData[], uint32_t &fetchAddress, uint &fetchCount) {
	uint slot;
	//assert(!lookupCacheLine(address, slot));

	uint setIndex = (address & mSetMask) >> mSetShift;
	slot = setIndex * mWayCount;

	if (cRandomReplacement) {
		// Select way pseudo-randomly

		slot += mLFSRState % mWayCount;

		// 16-bit Fibonacci LFSR

		uint oldValue = mLFSRState;
		uint newBit = ((oldValue >> 5) & 0x1) ^ ((oldValue >> 3) & 0x1) ^ ((oldValue >> 2) & 0x1) ^ (oldValue & 0x1);
		uint newValue = (oldValue >> 1) | (newBit << 15);
		mLFSRState = newValue;
	} else {
		// Oldest entry always in way with highest index	fprintf(stderr, "GPCH: bank %u wrote word %.8X to address %.8X\n", mBankNumber, data, address);


		slot += mWayCount - 1;
	}

	if (mLineValid[slot]) {
		if (mLineDirty[slot]) {
			Instrumentation::MemoryBank::replaceCacheLine(mBankNumber, true, true);

			writeBackAddress = mAddresses[slot];
			writeBackCount = mLineSize / 4;
			memcpy(writeBackData, &mData[slot * mLineSize / 4], mLineSize);

			//if (mBankNumber >= 4)
			//	fprintf(stderr, "GPCH: bank %u wrote back line at %.8X (%u bytes)\n", mBankNumber, writeBackAddress, writeBackCount * 4);
		} else {
		  Instrumentation::MemoryBank::replaceCacheLine(mBankNumber, true, false);

			writeBackCount = 0;

			//if (mBankNumber >= 4)
			//	fprintf(stderr, "GPCH: bank %u discarded line at %.8X (%u bytes)\n", mBankNumber, mAddresses[slot], mLineSize);
		}
	} else {
	  Instrumentation::MemoryBank::replaceCacheLine(mBankNumber, false, false);

		writeBackCount = 0;

		//if (mBankNumber >= 4)
		//	fprintf(stderr, "GPCH: bank %u prepared empty set slot (%u bytes)\n", mBankNumber, mLineSize);
	}

	fetchAddress = address & ~mLineMask;
	fetchCount = mLineSize / 4;

	mVictimSlot = slot;
}

void GeneralPurposeCacheHandler::replaceCacheLine(MemoryAddr fetchAddress, uint32_t fetchData[]) {
	memcpy(&mData[mVictimSlot * mLineSize / 4], fetchData, mLineSize);
	mAddresses[mVictimSlot] = fetchAddress;
	mLineValid[mVictimSlot] = true;
	mLineDirty[mVictimSlot] = false;

	//if (mBankNumber >= 4)
	//	fprintf(stderr, "GPCH: bank %u inserted line at %.8X (%u bytes)\n", mBankNumber, fetchAddress, mLineSize);
}

void GeneralPurposeCacheHandler::setBackgroundMemory(SimplifiedOnChipScratchpad *backgroundMemory) {
  mBackgroundMemory = backgroundMemory;
}

void GeneralPurposeCacheHandler::synchronizeData(SimplifiedOnChipScratchpad *backgroundMemory) {
	assert(backgroundMemory != NULL);

	// TODO: call this function when the memory bank is reconfigured.
	// Reconfiguration invalidates cache contents, but doesn't flush the data.
	// This synchronisation will be data accurate but not cycle accurate.

	for (uint setIndex = 0; setIndex < mSetCount; setIndex++) {
		for (uint setSlot = 0; setSlot < mWayCount; setSlot++) {
			uint slot = setIndex * mWayCount + setSlot;
			if (mLineValid[slot] && mLineDirty[slot]) {
				uint address = mAddresses[slot];

				for (uint wordIndex = 0; wordIndex < mLineSize / 4; wordIndex++)
					backgroundMemory->writeWord(address + wordIndex * 4, mData[slot * mLineSize / 4 + wordIndex]);
			}
		}
	}
}<|MERGE_RESOLUTION|>--- conflicted
+++ resolved
@@ -15,43 +15,16 @@
 // Created on: 11/04/2011
 //-------------------------------------------------------------------------------------------------
 
-<<<<<<< HEAD
-#include "../../Typedefs.h"
-=======
 #include <cassert>
 #include "../../Exceptions/ReadOnlyException.h"
 #include "../../Exceptions/UnalignedAccessException.h"
->>>>>>> 9d4a5afc
 #include "../../Utility/Instrumentation/MemoryBank.h"
 #include "../../Utility/Trace/MemoryTrace.h"
 #include "SimplifiedOnChipScratchpad.h"
 #include "GeneralPurposeCacheHandler.h"
 
-<<<<<<< HEAD
-#include <cassert>
-#include "../../Exceptions/ReadOnlyException.h"
-
-uint GeneralPurposeCacheHandler::log2Exact(uint value) {
-	assert(value > 1);
-
-	uint result = 0;
-	uint temp = value >> 1;
-
-	while (temp != 0) {
-		result++;
-		temp >>= 1;
-	}
-
-	assert(1UL << result == value);
-
-	return result;
-}
-
-bool GeneralPurposeCacheHandler::lookupCacheLine(uint32_t address, uint &slot, bool resume, bool read, bool instruction) {
-=======
 
 bool GeneralPurposeCacheHandler::lookupCacheLine(MemoryAddr address, uint &slot, bool resume, bool read, bool instruction) {
->>>>>>> 9d4a5afc
 	assert((address & mGroupMask) == (mGroupIndex << mLineBits));
 
 	uint32_t lineAddress = address & ~mLineMask;
@@ -114,7 +87,6 @@
     AbstractMemoryHandler(bankNumber) {
 	//-- Configuration parameters -----------------------------------------------------------------
 
-	mSetCount = mWayCount = mLineSize = 0;
 	cRandomReplacement = MEMORY_CACHE_RANDOM_REPLACEMENT != 0;
 
 	//-- State ------------------------------------------------------------------------------------
@@ -126,17 +98,10 @@
 	mLFSRState = 0xFFFFU;
 
 	mVictimSlot = mSetBits = mSetMask = mSetShift = 0;
-<<<<<<< HEAD
-	mLineBits = mLineMask = mGroupIndex = mGroupBits = mGroupMask = 0;
-
-	mBankNumber = bankNumber;
+
 	mBackgroundMemory = NULL;
-=======
-
-	mBackgroundMemory = NULL;
 
 	mL2Mode = false;
->>>>>>> 9d4a5afc
 }
 
 GeneralPurposeCacheHandler::~GeneralPurposeCacheHandler() {
@@ -203,18 +168,11 @@
 	return (address1 & mSetMask) == (address2 & mSetMask);
 }
 
-<<<<<<< HEAD
-bool GeneralPurposeCacheHandler::readWord(uint32_t address, uint32_t &data, bool instruction, bool resume, bool debug, int core, int retCh) {
-	assert((address & 0x3) == 0);
-
-	uint slot;
-=======
 bool GeneralPurposeCacheHandler::readWord(MemoryAddr address, uint32_t &data, bool instruction, bool resume, bool debug, int core, int retCh) {
   if ((address & 0x3) != 0)
 	  throw UnalignedAccessException(address, 4);
 
 	uint slot = 0;
->>>>>>> 9d4a5afc
 	if (!lookupCacheLine(address, slot, resume, true, instruction)) {
 		assert(!resume);
 
@@ -258,14 +216,9 @@
 	return true;
 }
 
-<<<<<<< HEAD
-bool GeneralPurposeCacheHandler::readHalfWord(uint32_t address, uint32_t &data, bool resume, bool debug, int core, int retCh) {
-	assert((address & 0x1) == 0);
-=======
 bool GeneralPurposeCacheHandler::readHalfWord(MemoryAddr address, uint32_t &data, bool resume, bool debug, int core, int retCh) {
   if ((address & 0x1) != 0)
     throw UnalignedAccessException(address, 2);
->>>>>>> 9d4a5afc
 
 	uint slot;
 	if (!lookupCacheLine(address, slot, resume, true, false)) {
@@ -292,11 +245,7 @@
 	return true;
 }
 
-<<<<<<< HEAD
-bool GeneralPurposeCacheHandler::readByte(uint32_t address, uint32_t &data, bool resume, bool debug, int core, int retCh) {
-=======
 bool GeneralPurposeCacheHandler::readByte(MemoryAddr address, uint32_t &data, bool resume, bool debug, int core, int retCh) {
->>>>>>> 9d4a5afc
 	uint slot;
 	if (!lookupCacheLine(address, slot, resume, true, false)) {
 		assert(!resume);
@@ -330,14 +279,9 @@
 	return true;
 }
 
-<<<<<<< HEAD
-bool GeneralPurposeCacheHandler::writeWord(uint32_t address, uint32_t data, bool resume, bool debug, int core, int retCh) {
-	assert((address & 0x3) == 0);
-=======
 bool GeneralPurposeCacheHandler::writeWord(MemoryAddr address, uint32_t data, bool resume, bool debug, int core, int retCh) {
   if ((address & 0x3) != 0)
     throw UnalignedAccessException(address, 4);
->>>>>>> 9d4a5afc
 	if (mBackgroundMemory->readOnly(address))
 	  throw ReadOnlyException(address);
 
@@ -366,14 +310,9 @@
 	return true;
 }
 
-<<<<<<< HEAD
-bool GeneralPurposeCacheHandler::writeHalfWord(uint32_t address, uint32_t data, bool resume, bool debug, int core, int retCh) {
-	assert((address & 0x1) == 0);
-=======
 bool GeneralPurposeCacheHandler::writeHalfWord(MemoryAddr address, uint32_t data, bool resume, bool debug, int core, int retCh) {
   if ((address & 0x1) != 0)
     throw UnalignedAccessException(address, 2);
->>>>>>> 9d4a5afc
   if (mBackgroundMemory->readOnly(address))
     throw ReadOnlyException(address);
 
@@ -408,11 +347,7 @@
 	return true;
 }
 
-<<<<<<< HEAD
-bool GeneralPurposeCacheHandler::writeByte(uint32_t address, uint32_t data, bool resume, bool debug, int core, int retCh) {
-=======
 bool GeneralPurposeCacheHandler::writeByte(MemoryAddr address, uint32_t data, bool resume, bool debug, int core, int retCh) {
->>>>>>> 9d4a5afc
   if (mBackgroundMemory->readOnly(address))
     throw ReadOnlyException(address);
 
