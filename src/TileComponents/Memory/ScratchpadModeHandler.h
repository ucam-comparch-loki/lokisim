//-------------------------------------------------------------------------------------------------
// Loki Project
// Software Simulator for Design Space Exploration
//-------------------------------------------------------------------------------------------------
// Scratchpad Mode Handler Module Definition
//-------------------------------------------------------------------------------------------------
// Models the logic and memory active in the scratchpad mode of a memory bank.
//
// The model is used internally by the memory bank model and is not a SystemC
// module by itself.
//-------------------------------------------------------------------------------------------------
// File:       ScratchpadMode.h
// Author:     Andreas Koltes (andreas.koltes@cl.cam.ac.uk)
// Created on: 11/04/2011
//-------------------------------------------------------------------------------------------------

#ifndef SCRATCHPADMODEHANDLER_H_
#define SCRATCHPADMODEHANDLER_H_

#include "AbstractMemoryHandler.h"

class ScratchpadModeHandler : public AbstractMemoryHandler {

	//---------------------------------------------------------------------------------------------
	// Internal functions
	//---------------------------------------------------------------------------------------------

public:
	ScratchpadModeHandler(uint bankNumber);
	~ScratchpadModeHandler();

	virtual void activate(const MemoryConfig& config);

	virtual bool containsAddress(MemoryAddr address);
	virtual bool sameLine(MemoryAddr address1, MemoryAddr address2);

<<<<<<< HEAD
	uint32_t readWord(uint32_t address, bool instruction, int core, int retCh);
	uint32_t readHalfWord(uint32_t address, int core, int retCh);
	uint32_t readByte(uint32_t address, int core, int retCh);

	void writeWord(uint32_t address, uint32_t data, int core, int retCh);
	void writeHalfWord(uint32_t address, uint32_t data, int core, int retCh);
	void writeByte(uint32_t address, uint32_t data, int core, int retCh);
=======
  virtual bool readWord(MemoryAddr address, uint32_t &data, bool instruction, bool resume, bool debug, int core, int retCh);
  virtual bool readHalfWord(MemoryAddr address, uint32_t &data, bool resume, bool debug, int core, int retCh);
  virtual bool readByte(MemoryAddr address, uint32_t &data, bool resume, bool debug, int core, int retCh);

  virtual bool writeWord(MemoryAddr address, uint32_t data, bool resume, bool debug, int core, int retCh);
  virtual bool writeHalfWord(MemoryAddr address, uint32_t data, bool resume, bool debug, int core, int retCh);
  virtual bool writeByte(MemoryAddr address, uint32_t data, bool resume, bool debug, int core, int retCh);
>>>>>>> 9d4a5afc
};

#endif /* SCRATCHPADMODEHANDLER_H_ */<|MERGE_RESOLUTION|>--- conflicted
+++ resolved
@@ -34,15 +34,6 @@
 	virtual bool containsAddress(MemoryAddr address);
 	virtual bool sameLine(MemoryAddr address1, MemoryAddr address2);
 
-<<<<<<< HEAD
-	uint32_t readWord(uint32_t address, bool instruction, int core, int retCh);
-	uint32_t readHalfWord(uint32_t address, int core, int retCh);
-	uint32_t readByte(uint32_t address, int core, int retCh);
-
-	void writeWord(uint32_t address, uint32_t data, int core, int retCh);
-	void writeHalfWord(uint32_t address, uint32_t data, int core, int retCh);
-	void writeByte(uint32_t address, uint32_t data, int core, int retCh);
-=======
   virtual bool readWord(MemoryAddr address, uint32_t &data, bool instruction, bool resume, bool debug, int core, int retCh);
   virtual bool readHalfWord(MemoryAddr address, uint32_t &data, bool resume, bool debug, int core, int retCh);
   virtual bool readByte(MemoryAddr address, uint32_t &data, bool resume, bool debug, int core, int retCh);
@@ -50,7 +41,6 @@
   virtual bool writeWord(MemoryAddr address, uint32_t data, bool resume, bool debug, int core, int retCh);
   virtual bool writeHalfWord(MemoryAddr address, uint32_t data, bool resume, bool debug, int core, int retCh);
   virtual bool writeByte(MemoryAddr address, uint32_t data, bool resume, bool debug, int core, int retCh);
->>>>>>> 9d4a5afc
 };
 
 #endif /* SCRATCHPADMODEHANDLER_H_ */