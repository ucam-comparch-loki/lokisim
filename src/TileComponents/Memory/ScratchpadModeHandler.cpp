--- conflicted
+++ resolved
@@ -14,14 +14,6 @@
 // Created on: 11/04/2011
 //-------------------------------------------------------------------------------------------------
 
-<<<<<<< HEAD
-#include "../../Typedefs.h"
-#include "../../Utility/Instrumentation/MemoryBank.h"
-#include "../../Utility/Trace/MemoryTrace.h"
-#include "ScratchpadModeHandler.h"
-
-=======
->>>>>>> 9d4a5afc
 #include <cassert>
 #include "ScratchpadModeHandler.h"
 #include "../../Exceptions/UnalignedAccessException.h"
@@ -72,11 +64,7 @@
 	return (address1 >> (mGroupBits + mLineBits)) == (address2 >> (mGroupBits + mLineBits));
 }
 
-<<<<<<< HEAD
-uint32_t ScratchpadModeHandler::readWord(uint32_t address, bool instruction, int core, int retCh) {
-=======
 bool ScratchpadModeHandler::readWord(MemoryAddr address, uint32_t &data, bool instruction, bool resume, bool debug, int core, int retCh) {
->>>>>>> 9d4a5afc
 	assert(address < mSetCount * mWayCount * mLineSize * (1UL << mGroupBits));
 	assert((address & mGroupMask) == (mGroupIndex << mLineBits));
 	if ((address & 0x3) != 0)
@@ -89,11 +77,7 @@
       Instrumentation::MemoryBank::readWord(mBankNumber, address, false, core, retCh);
 	}
 
-<<<<<<< HEAD
-	if (Arguments::memoryTrace()) {
-=======
 	if (!debug && Arguments::memoryTrace()) {
->>>>>>> 9d4a5afc
 		if (instruction)
 			MemoryTrace::readIPKWord(mBankNumber, address);
 		else
@@ -107,27 +91,16 @@
 	return true;
 }
 
-<<<<<<< HEAD
-uint32_t ScratchpadModeHandler::readHalfWord(uint32_t address, int core, int retCh) {
-=======
 bool ScratchpadModeHandler::readHalfWord(MemoryAddr address, uint32_t &data, bool resume, bool debug, int core, int retCh) {
->>>>>>> 9d4a5afc
 	assert(address < mSetCount * mWayCount * mLineSize * (1UL << mGroupBits));
 	assert((address & mGroupMask) == (mGroupIndex << mLineBits));
   if ((address & 0x1) != 0)
     throw UnalignedAccessException(address, 2);
 
-<<<<<<< HEAD
-	if (ENERGY_TRACE)
+	if (!debug && ENERGY_TRACE)
 	  Instrumentation::MemoryBank::readHalfWord(mBankNumber, address, false, core, retCh);
 
-	if (Arguments::memoryTrace())
-=======
-	if (!debug && ENERGY_TRACE)
-	  Instrumentation::MemoryBank::readHalfWord(mBankNumber, address, false, core, retCh);
-
-	if (!debug && Arguments::memoryTrace())
->>>>>>> 9d4a5afc
+	if (!debug && Arguments::memoryTrace())
 		MemoryTrace::readHalfWord(mBankNumber, address);
 
 	uint32_t slot = (address & mLineMask) | ((address >> mGroupBits) & ~mLineMask);
@@ -138,25 +111,14 @@
 	return true;
 }
 
-<<<<<<< HEAD
-uint32_t ScratchpadModeHandler::readByte(uint32_t address, int core, int retCh) {
-	assert(address < mSetCount * mWayCount * mLineSize * (1UL << mGroupBits));
-	assert((address & mGroupMask) == (mGroupIndex << mLineBits));
-
-	if (ENERGY_TRACE)
+bool ScratchpadModeHandler::readByte(MemoryAddr address, uint32_t &data, bool resume, bool debug, int core, int retCh) {
+	assert(address < mSetCount * mWayCount * mLineSize * (1UL << mGroupBits));
+	assert((address & mGroupMask) == (mGroupIndex << mLineBits));
+
+	if (!debug && ENERGY_TRACE)
 	  Instrumentation::MemoryBank::readByte(mBankNumber, address, false, core, retCh);
 
-	if (Arguments::memoryTrace())
-=======
-bool ScratchpadModeHandler::readByte(MemoryAddr address, uint32_t &data, bool resume, bool debug, int core, int retCh) {
-	assert(address < mSetCount * mWayCount * mLineSize * (1UL << mGroupBits));
-	assert((address & mGroupMask) == (mGroupIndex << mLineBits));
-
-	if (!debug && ENERGY_TRACE)
-	  Instrumentation::MemoryBank::readByte(mBankNumber, address, false, core, retCh);
-
-	if (!debug && Arguments::memoryTrace())
->>>>>>> 9d4a5afc
+	if (!debug && Arguments::memoryTrace())
 		MemoryTrace::readByte(mBankNumber, address);
 
 	uint32_t slot = (address & mLineMask) | ((address >> mGroupBits) & ~mLineMask);
@@ -174,27 +136,16 @@
 	return true;
 }
 
-<<<<<<< HEAD
-void ScratchpadModeHandler::writeWord(uint32_t address, uint32_t data, int core, int retCh) {
-=======
 bool ScratchpadModeHandler::writeWord(MemoryAddr address, uint32_t data, bool resume, bool debug, int core, int retCh) {
->>>>>>> 9d4a5afc
 	assert(address < mSetCount * mWayCount * mLineSize * (1UL << mGroupBits));
 	assert((address & mGroupMask) == (mGroupIndex << mLineBits));
   if ((address & 0x3) != 0)
     throw UnalignedAccessException(address, 4);
 
-<<<<<<< HEAD
-	if (ENERGY_TRACE)
+	if (!debug && ENERGY_TRACE)
 	  Instrumentation::MemoryBank::writeWord(mBankNumber, address, false, core, retCh);
 
-	if (Arguments::memoryTrace())
-=======
-	if (!debug && ENERGY_TRACE)
-	  Instrumentation::MemoryBank::writeWord(mBankNumber, address, false, core, retCh);
-
-	if (!debug && Arguments::memoryTrace())
->>>>>>> 9d4a5afc
+	if (!debug && Arguments::memoryTrace())
 		MemoryTrace::writeWord(mBankNumber, address);
 
 	uint32_t slot = (address & mLineMask) | ((address >> mGroupBits) & ~mLineMask);
@@ -204,27 +155,16 @@
 	return true;
 }
 
-<<<<<<< HEAD
-void ScratchpadModeHandler::writeHalfWord(uint32_t address, uint32_t data, int core, int retCh) {
-=======
 bool ScratchpadModeHandler::writeHalfWord(MemoryAddr address, uint32_t data, bool resume, bool debug, int core, int retCh) {
->>>>>>> 9d4a5afc
 	assert(address < mSetCount * mWayCount * mLineSize * (1UL << mGroupBits));
 	assert((address & mGroupMask) == (mGroupIndex << mLineBits));
   if ((address & 0x1) != 0)
     throw UnalignedAccessException(address, 2);
 
-<<<<<<< HEAD
-	if (ENERGY_TRACE)
+	if (!debug && ENERGY_TRACE)
 	  Instrumentation::MemoryBank::writeHalfWord(mBankNumber, address, false, core, retCh);
 
-	if (Arguments::memoryTrace())
-=======
-	if (!debug && ENERGY_TRACE)
-	  Instrumentation::MemoryBank::writeHalfWord(mBankNumber, address, false, core, retCh);
-
-	if (!debug && Arguments::memoryTrace())
->>>>>>> 9d4a5afc
+	if (!debug && Arguments::memoryTrace())
 		MemoryTrace::writeHalfWord(mBankNumber, address);
 
 	uint32_t slot = (address & mLineMask) | ((address >> mGroupBits) & ~mLineMask);
@@ -239,25 +179,14 @@
 	return true;
 }
 
-<<<<<<< HEAD
-void ScratchpadModeHandler::writeByte(uint32_t address, uint32_t data, int core, int retCh) {
-	assert(address < mSetCount * mWayCount * mLineSize * (1UL << mGroupBits));
-	assert((address & mGroupMask) == (mGroupIndex << mLineBits));
-
-	if (ENERGY_TRACE)
+bool ScratchpadModeHandler::writeByte(MemoryAddr address, uint32_t data, bool resume, bool debug, int core, int retCh) {
+	assert(address < mSetCount * mWayCount * mLineSize * (1UL << mGroupBits));
+	assert((address & mGroupMask) == (mGroupIndex << mLineBits));
+
+	if (!debug && ENERGY_TRACE)
 	  Instrumentation::MemoryBank::writeByte(mBankNumber, address, false, core, retCh);
 
-	if (Arguments::memoryTrace())
-=======
-bool ScratchpadModeHandler::writeByte(MemoryAddr address, uint32_t data, bool resume, bool debug, int core, int retCh) {
-	assert(address < mSetCount * mWayCount * mLineSize * (1UL << mGroupBits));
-	assert((address & mGroupMask) == (mGroupIndex << mLineBits));
-
-	if (!debug && ENERGY_TRACE)
-	  Instrumentation::MemoryBank::writeByte(mBankNumber, address, false, core, retCh);
-
-	if (!debug && Arguments::memoryTrace())
->>>>>>> 9d4a5afc
+	if (!debug && Arguments::memoryTrace())
 		MemoryTrace::writeByte(mBankNumber, address);
 
 	uint32_t slot = (address & mLineMask) | ((address >> mGroupBits) & ~mLineMask);
