--- conflicted
+++ resolved
@@ -54,12 +54,7 @@
 	// Internal functions
 	//---------------------------------------------------------------------------------------------
 
-<<<<<<< HEAD
-	uint log2Exact(uint value);
-	bool lookupCacheLine(uint32_t address, uint &slot, bool resume, bool read, bool instruction);
-=======
 	bool lookupCacheLine(MemoryAddr address, uint &slot, bool resume, bool read, bool instruction);
->>>>>>> 9d4a5afc
 	void promoteCacheLine(uint slot);
 
 public:
@@ -72,15 +67,6 @@
 	virtual bool containsAddress(MemoryAddr address);
 	virtual bool sameLine(MemoryAddr address1, MemoryAddr address2);
 
-<<<<<<< HEAD
-	bool readWord(uint32_t address, uint32_t &data, bool instruction, bool resume, bool debug, int core, int retCh);
-	bool readHalfWord(uint32_t address, uint32_t &data, bool resume, bool debug, int core, int retCh);
-	bool readByte(uint32_t address, uint32_t &data, bool resume, bool debug, int core, int retCh);
-
-	bool writeWord(uint32_t address, uint32_t data, bool resume, bool debug, int core, int retCh);
-	bool writeHalfWord(uint32_t address, uint32_t data, bool resume, bool debug, int core, int retCh);
-	bool writeByte(uint32_t address, uint32_t data, bool resume, bool debug, int core, int retCh);
-=======
 	virtual bool readWord(MemoryAddr address, uint32_t &data, bool instruction, bool resume, bool debug, int core, int retCh);
 	virtual bool readHalfWord(MemoryAddr address, uint32_t &data, bool resume, bool debug, int core, int retCh);
 	virtual bool readByte(MemoryAddr address, uint32_t &data, bool resume, bool debug, int core, int retCh);
@@ -88,7 +74,6 @@
 	virtual bool writeWord(MemoryAddr address, uint32_t data, bool resume, bool debug, int core, int retCh);
 	virtual bool writeHalfWord(MemoryAddr address, uint32_t data, bool resume, bool debug, int core, int retCh);
 	virtual bool writeByte(MemoryAddr address, uint32_t data, bool resume, bool debug, int core, int retCh);
->>>>>>> 9d4a5afc
 
 	void prepareCacheLine(MemoryAddr address, MemoryAddr &writeBackAddress, uint &writeBackCount, uint32_t writeBackData[], uint32_t &fetchAddress, uint &fetchCount);
 	void replaceCacheLine(MemoryAddr fetchAddress, uint32_t fetchData[]);
