//-------------------------------------------------------------------------------------------------
// Loki Project
// Software Simulator for Design Space Exploration
//-------------------------------------------------------------------------------------------------
// Configurable Memory Bank Implementation
//-------------------------------------------------------------------------------------------------
// Second version of configurable memory bank model. Each memory bank is
// directly connected to the network. There are multiple memory banks per tile.
//
// Memory requests are connection-less. Instead, the new channel map table
// mechanism in the memory bank is used.
//
// The number of input and output ports is fixed to 1. The ports possess
// queues for incoming and outgoing data.
//-------------------------------------------------------------------------------------------------
// File:       MemoryBank.cpp
// Author:     Andreas Koltes (andreas.koltes@cl.cam.ac.uk)
// Created on: 08/04/2011
//-------------------------------------------------------------------------------------------------

#include <iostream>
#include <iomanip>

using namespace std;

#include "MemoryBank.h"
#include "../../Datatype/Instruction.h"
#include "../../Network/Topologies/LocalNetwork.h"
#include "../../Utility/Arguments.h"
#include "../../Utility/Instrumentation/MemoryBank.h"
#include "../../Utility/Instrumentation/Network.h"
#include "../../Utility/Trace/MemoryTrace.h"
#include "../../Utility/Parameters.h"
<<<<<<< HEAD
#include "GeneralPurposeCacheHandler.h"
#include "ScratchpadModeHandler.h"
#include "SimplifiedOnChipScratchpad.h"
#include "MemoryBank.h"
=======
>>>>>>> 9d4a5afc
#include "../../Exceptions/UnsupportedFeatureException.h"
#include "../../Exceptions/InvalidOptionException.h"

// A "fast" memory is capable of receiving a request, decoding it, performing
// the operation, and sending the result, all in one clock cycle.
// A "slow" memory receives and decodes the request in one cycle, and performs
// it on the next.
#define FAST_MEMORY (true)

//-------------------------------------------------------------------------------------------------
// Internal functions
//-------------------------------------------------------------------------------------------------

struct MemoryBank::RingNetworkRequest& MemoryBank::getAvailableRingRequest() {
  return mRingRequestOutputPending ? mDelayedRingRequestOutput : mActiveRingRequestOutput;
}

<<<<<<< HEAD
uint MemoryBank::homeTile(MemoryAddr address) {
  // TODO: access directory

  // Total cache on tile = 64kB = 2^16B
  return (address >> 16) % NUM_COMPUTE_TILES;
=======
void MemoryBank::updatedRingRequest() {
  if (mRingRequestOutputPending)
    mFSMState = STATE_WAIT_RING_OUTPUT;
  else {
    mRingRequestOutputPending = true;
    mFSMState = STATE_IDLE;
  }
>>>>>>> 9d4a5afc
}

AbstractMemoryHandler& MemoryBank::currentMemoryHandler() {
  switch (mConfig.Mode) {
    case MODE_SCRATCHPAD:
      return mScratchpadModeHandler;
    case MODE_GP_CACHE:
      return mGeneralPurposeCacheHandler;
    default:
<<<<<<< HEAD
      throw InvalidOptionException("MemoryBank input queue", mCurrentInput);
      return NetworkData();
  }
}

const NetworkData MemoryBank::readNextRequest() {
  // Use the peek method to handle the NONE state and perform any assertions.
  NetworkData result = peekNextRequest();

  // Dequeue the item from its queue.
  if (mCurrentInput == INPUT_MEMORIES)
    mInputReqQueue.read();
  else if (mCurrentInput == INPUT_CORES) {
    mInputQueue.read();
    if (DEBUG)
      cout << this->name() << " dequeued " << result << endl;
  }

  if (result.endOfPacket())
    mCurrentInput = INPUT_NONE;

  return result;
}

bool MemoryBank::currentInputEmpty() {
  switch (mCurrentInput) {
    case INPUT_NONE:
      return mInputReqQueue.empty() && mInputQueue.empty();
    case INPUT_MEMORIES:
      return mInputReqQueue.empty();
    case INPUT_CORES:
      return mInputQueue.empty();
    default:
      throw InvalidOptionException("MemoryBank input queue", mCurrentInput);
      return true;
  }
=======
      throw InvalidOptionException("current memory handler", mConfig.Mode);
  }
}

ComponentID MemoryBank::requestingComponent() const {
  if (isL1Request()) {
    // In L1 mode, the core is on the same tile and can be determined by the
    // input channel accessed.
    return ComponentID(id.tile, mActiveData.TableIndex);
  }
  else {
    // In L2 mode, the requesting bank is supplied as part of the request.
    return ComponentID(mActiveRequest.getMemoryMetadata().returnTileX,
                       mActiveRequest.getMemoryMetadata().returnTileY,
                       mActiveRequest.getMemoryMetadata().returnChannel);
  }
}

bool MemoryBank::isL1Request() const {
  // Perform a naive test on the active request. The returnTile fields are
  // not set by requests from cores.
  // Alternatively, may prefer to choose based on which queue the request was
  // taken from.
  return (mActiveRequest.getMemoryMetadata().returnTileX == 0);
>>>>>>> 9d4a5afc
}

bool MemoryBank::processRingEvent() {
	if (!mRingRequestInputPending)
		return false;

ReevaluateRequest:

	bool ringRequestConsumed = true;

	switch (mActiveRingRequestInput.Header.RequestType) {
	case RING_SET_MODE:
		if (DEBUG)
			cout << this->name() << " received RING_SET_MODE request through ring network" << endl;

		mConfig = mActiveRingRequestInput.Header.SetMode;

		assert(mConfig.GroupIndex <= mConfig.GroupSize);

		currentMemoryHandler().activate(mConfig);

		if (mConfig.GroupIndex < mConfig.GroupSize - 1) {
			// Forward request through ring network

      RingNetworkRequest& request = getAvailableRingRequest();

      request.Header.RequestType = RING_SET_MODE;
      request.Header.SetMode = mConfig;
      request.Header.SetMode.GroupIndex++;

      updatedRingRequest();

		} else {
			mFSMState = STATE_IDLE;
		}

		break;

	case RING_SET_TABLE_ENTRY:
		if (DEBUG)
			cout << this->name() << " received RING_SET_TABLE_ENTRY request through ring network" << (mOutputQueue.empty() ? "" : " (draining output queue)") << endl;

		// Drain output queue before changing table

		if (!mOutputQueue.empty()) {
			ringRequestConsumed = false;
			mFSMState = STATE_IDLE;
			break;
		}

		mActiveData.TableIndex = mActiveRingRequestInput.Header.SetTableEntry.TableIndex;
		mChannelMapTable[mActiveData.TableIndex].Valid = true;
		mChannelMapTable[mActiveData.TableIndex].ReturnChannel = mActiveRingRequestInput.Header.SetTableEntry.TableEntry;

		if (mConfig.GroupIndex < mConfig.GroupSize - 1) {
			// Forward request through ring network

      RingNetworkRequest& request = getAvailableRingRequest();

      request.Header.RequestType = RING_SET_TABLE_ENTRY;
      request.Header.SetTableEntry.TableIndex = mActiveData.TableIndex;
      request.Header.SetTableEntry.TableEntry = mActiveRingRequestInput.Header.SetTableEntry.TableEntry;

      updatedRingRequest();
		} else {
			// Send port claim message to return channel
			OutputWord outWord(ChannelID(id, mActiveData.TableIndex).flatten(),
			    mActiveData.TableIndex, 0, true, true);
			mOutputQueue.write(outWord);

			mFSMState = STATE_IDLE;
		}

		break;

	case RING_IPK_READ_HAND_OFF:
		if (DEBUG)
			cout << this->name() << " received RING_IPK_READ_HAND_OFF request through ring network" << endl;

		// A bit of a hack but simplifies the code considerably

		mActiveRequest = NetworkRequest(0, ChannelID(id,0), ChannelMapEntry::MemoryChannel(0), MemoryRequest::IPK_READ, true);
    mActiveData    = mActiveRingRequestInput.Header.Request;

		if (ENERGY_TRACE)
		  Instrumentation::MemoryBank::initiateIPKRead(cBankNumber, true);

		mFSMState = STATE_LOCAL_IPK_READ;
		break;

	case RING_PASS_THROUGH:
		if (DEBUG)
			cout << this->name() << " received RING_PASS_THROUGH request through ring network" << endl;

		if (mActiveRingRequestInput.Header.PassThrough.DestinationBankNumber == cBankNumber) {
			// A bit of a hack but simplifies the code considerably

			RingNetworkRequest request = mActiveRingRequestInput;
			mActiveRingRequestInput.Header.RequestType = mActiveRingRequestInput.Header.PassThrough.EnvelopedRequestType;

			switch (mActiveRingRequestInput.Header.PassThrough.EnvelopedRequestType) {
			case RING_IPK_READ_HAND_OFF:
			  mActiveRingRequestInput.Header.Request = request.Header.PassThrough.Request;
				break;

			default:
			  throw InvalidOptionException("ring network request type",
			      mActiveRingRequestInput.Header.PassThrough.EnvelopedRequestType);
				break;
			}

			goto ReevaluateRequest;
		} else {
			// Forward request through ring network

			if (mRingRequestOutputPending) {
				mDelayedRingRequestOutput = mActiveRingRequestInput;
				mFSMState = STATE_WAIT_RING_OUTPUT;
			} else {
				mRingRequestOutputPending = true;
				mActiveRingRequestOutput = mActiveRingRequestInput;
				mFSMState = STATE_IDLE;

				// Allow ring network pass-through in parallel to core-to-memory network operation

				mRingRequestInputPending = false;
				return false;
			}
		}

		break;

	default:
	  throw InvalidOptionException("ring network request type",
	      mActiveRingRequestInput.Header.RequestType);
		break;
	}

	mRingRequestInputPending = !ringRequestConsumed;
	return true;
}

bool MemoryBank::processMessageHeader() {
  mFSMState = STATE_IDLE;

  if (mInputQueue.empty())
		return false;

<<<<<<< HEAD
  NetworkData request = peekNextRequest();
    
	mActiveTableIndex = request.channelID().getChannel();
	mActiveReturnChannel = request.returnAddr();
	mActiveRequest = MemoryRequest(request.payload());
=======
  NetworkRequest request = mInputQueue.peek();

  if (DEBUG)
    cout << this->name() << " dequeued " << request << endl;

	mActiveData.TableIndex = request.channelID().channel;
	mActiveData.ReturnChannel = request.getMemoryMetadata().returnChannel;
	mActiveRequest = request;
>>>>>>> 9d4a5afc
	bool inputWordProcessed = true;

	switch (mActiveRequest.getMemoryMetadata().opcode) {
	case MemoryRequest::CONTROL:
		if (DEBUG)
<<<<<<< HEAD
			cout << this->name() << " starting CONTROL request on channel " << mActiveTableIndex << endl;
=======
			cout << this->name() << " starting CONTROL request on channel " << mActiveData.TableIndex << endl;
>>>>>>> 9d4a5afc

		if (mChannelMapTable[mActiveData.TableIndex].FetchPending) {
			if (DEBUG)
				cout << this->name() << " parsed channel address" << endl;

			if (!mOutputQueue.empty()) {
			  if (DEBUG)
			    cout << this->name() << " output queue not empty" << endl;

				// Drain output queue before changing table

				inputWordProcessed = false;
				mFSMState = STATE_IDLE;
			} else {
				// Update channel map table

				mChannelMapTable[mActiveData.TableIndex].Valid = true;
				mChannelMapTable[mActiveData.TableIndex].FetchPending = false;
				mChannelMapTable[mActiveData.TableIndex].ReturnChannel = mActiveRequest.getMemoryMetadata().returnChannel;

				if (mConfig.GroupIndex < mConfig.GroupSize - 1) {
					// Forward request through ring network

          RingNetworkRequest& request =
              mRingRequestOutputPending ? mDelayedRingRequestOutput : mActiveRingRequestOutput;

          if (mRingRequestOutputPending) {
						mFSMState = STATE_WAIT_RING_OUTPUT;
					} else {
						mRingRequestOutputPending = true;
						mFSMState = STATE_IDLE;
					}

					request.Header.RequestType = RING_SET_TABLE_ENTRY;
          request.Header.SetTableEntry.TableIndex = mActiveData.TableIndex;
          request.Header.SetTableEntry.TableEntry = mActiveRequest.getMemoryMetadata().returnChannel;

				} else {
					// Send port claim message to return channel
					OutputWord outWord(ChannelID(id, mActiveData.TableIndex).flatten(),
					    mActiveData.TableIndex, 0, true, true);
					mOutputQueue.write(outWord);

					mFSMState = STATE_IDLE;
				}
			}
		} else {
			if (DEBUG)
<<<<<<< HEAD
				cout << this->name() << " starting SET_MODE opcode on channel " << mActiveTableIndex << endl;
=======
				cout << this->name() << " starting SET_MODE opcode on channel " << mActiveData.TableIndex << endl;
>>>>>>> 9d4a5afc

			MemoryRequest configuration = mActiveRequest.payload();

			mConfig.WayCount = 1UL << configuration.getWayBits();
			mConfig.LineSize = CACHE_LINE_WORDS * BYTES_PER_WORD;

			mConfig.GroupBaseBank = cBankNumber;
			mConfig.GroupIndex = 0;
			mConfig.GroupSize = 1UL << configuration.getGroupBits();

			assert(mConfig.GroupIndex <= mConfig.GroupSize);

      // TODO: have something similar to this code before any data access.
			// Remember to check whether we are in L1 or L2 mode.
//			if (mActiveRequest.getMemoryMetadata().checkL1Tags) {
				mConfig.Mode = MODE_GP_CACHE;
				mGeneralPurposeCacheHandler.activate(mConfig);
//			} else {
//				mConfig.Mode = MODE_SCRATCHPAD;
//				mScratchpadModeHandler.activate(mConfig);
//			}

      // Invalidate all atomic transactions.
      mReservations.clearReservationRange(0, 0xFFFFFFFF);

			// Print a description of the configuration, so we can more-easily tell
			// whether cores are acting consistently.
<<<<<<< HEAD
			if (DEBUG || Arguments::summarise()) {
			  uint tile = id.getTile();
			  uint startBank = mGroupBaseBank;
			  uint endBank = startBank + mGroupSize - 1;
			  stringstream mode;
			  if (mBankMode == MODE_SCRATCHPAD)
			    mode << "scratchpad";
			  else
			    mode << "cache (associativity " << mWayCount << ")";
			  uint lineSize = mLineSize;

			  cout << "MEMORY CONFIG: tile " << tile << ", banks " << startBank << "-"
			      << endBank << ", line size " << lineSize << ", " << mode.str() << endl;
			}

			if (mGroupIndex < mGroupSize - 1) {
=======
			if (DEBUG || Arguments::summarise())
			  printConfiguration();

			if (mConfig.GroupIndex < mConfig.GroupSize - 1) {
>>>>>>> 9d4a5afc
				// Forward request through ring network

        RingNetworkRequest& request = getAvailableRingRequest();

<<<<<<< HEAD
			if (DEBUG)
				cout << this->name() << " starting SET_CHMAP opcode on channel " << mActiveTableIndex << endl;
=======
        request.Header.RequestType = RING_SET_MODE;
        request.Header.SetMode = mConfig;
        request.Header.SetMode.GroupIndex++;
>>>>>>> 9d4a5afc

        updatedRingRequest();

			} else {
				mFSMState = STATE_IDLE;
			}
		}

		break;

	case MemoryRequest::LOAD_W:
	case MemoryRequest::LOAD_HW:
	case MemoryRequest::LOAD_B:
	case MemoryRequest::STORE_W:
	case MemoryRequest::STORE_HW:
	case MemoryRequest::STORE_B:
	case MemoryRequest::LOAD_LINKED:
	case MemoryRequest::STORE_CONDITIONAL:
	case MemoryRequest::LOAD_AND_ADD:
	case MemoryRequest::LOAD_AND_OR:
	case MemoryRequest::LOAD_AND_AND:
	case MemoryRequest::LOAD_AND_XOR:
	case MemoryRequest::EXCHANGE:
		if (DEBUG)
<<<<<<< HEAD
			cout << this->name() << " starting scalar request on channel " << mActiveTableIndex << endl;
=======
			cout << this->name() << " starting scalar request on channel " << mActiveData.TableIndex << endl;
>>>>>>> 9d4a5afc

		mActiveData.Address = mActiveRequest.payload().toUInt();
		mFSMState = STATE_LOCAL_MEMORY_ACCESS;

		break;

	case MemoryRequest::IPK_READ:
		if (DEBUG)
<<<<<<< HEAD
			cout << this->name() << " starting IPK_READ request on channel " << mActiveTableIndex << endl;
=======
			cout << this->name() << " starting IPK_READ request on channel " << mActiveData.TableIndex << endl;
>>>>>>> 9d4a5afc

		if (ENERGY_TRACE)
		  Instrumentation::MemoryBank::initiateIPKRead(cBankNumber, false);

		mActiveData.Address = mActiveRequest.payload().toUInt();
		mFSMState = STATE_LOCAL_IPK_READ;

		break;

<<<<<<< HEAD
	case MemoryRequest::BURST_READ:
		if (DEBUG)
			cout << this->name() << " starting BURST_READ request on channel " << mActiveTableIndex << endl;

		mActiveAddress = mActiveRequest.getPayload();
		mFSMCallbackState = STATE_LOCAL_BURST_READ;
		mFSMState = STATE_FETCH_BURST_LENGTH;

		break;

	case MemoryRequest::BURST_WRITE:
		if (DEBUG)
			cout << this->name() << " starting BURST_WRITE request on channel " << mActiveTableIndex << endl;
=======
	case MemoryRequest::UPDATE_DIRECTORY_ENTRY:
    if (DEBUG) {
      cout << this->name() << " starting DIRECTORY_UPDATE request on channel " << mActiveData.TableIndex << endl;
      cout << this->name() << " buffering request to update directory: " << mActiveRequest.payload() << endl;
    }

    assert(!mOutputReqQueue.full());
    mOutputReqQueue.write(mActiveRequest);
    mFSMState = STATE_IDLE;
    break;
>>>>>>> 9d4a5afc

	case MemoryRequest::UPDATE_DIRECTORY_MASK:
    if (DEBUG) {
      cout << this->name() << " starting DIRECTORY_MASK_UPDATE request on channel " << mActiveData.TableIndex << endl;
      cout << this->name() << " buffering request to update directory mask: " << mActiveRequest.payload() << endl;
    }

    assert(!mOutputReqQueue.full());
    mOutputReqQueue.write(mActiveRequest);
    mFSMState = STATE_IDLE;
	  break;

	default:
<<<<<<< HEAD
	  throw InvalidOptionException("memory operation", mActiveRequest.getOperation());
=======
		cout << this->name() << " starting invalid memory request type (" << mActiveRequest.getMemoryMetadata().opcode << ")" << endl;
		assert(false);
>>>>>>> 9d4a5afc
		break;
	}

	if (inputWordProcessed) {
	  mInputQueue.read();  // We'd already peeked at the request - now discard it.
		return true;
	} else {
		return false;
	}
}

void MemoryBank::processLocalMemoryAccess() {
	assert(mConfig.Mode != MODE_INACTIVE);
	assert(mActiveData.TableIndex < 8 || mChannelMapTable[mActiveData.TableIndex].Valid);

<<<<<<< HEAD
	uint core = mActiveTableIndex + id.getTile()*CORES_PER_TILE;
	uint channel = mActiveReturnChannel;

	if (mOutputQueue.full() && (mActiveRequest.isSingleLoad())) {
		// Delay load request until there is room in the output queue available
=======
	if (mOutputQueue.full()/* && (mActiveRequest.isSingleLoad())*/) {
		// Delay /*load*/ request until there is room in the output queue available
>>>>>>> 9d4a5afc

		if (DEBUG)
			cout << this->name() << " delayed scalar request due to full output queue" << endl;

		return;
<<<<<<< HEAD
	} else if (mBankMode == MODE_SCRATCHPAD) {
		assert(mScratchpadModeHandler.containsAddress(mActiveAddress));

		if (mActiveRequest.isSingleLoad()) {
			uint32_t data;

			switch (mActiveRequest.getOperation()) {
			case MemoryRequest::LOAD_W:		data = mScratchpadModeHandler.readWord(mActiveAddress, false, core, channel);	break;
			case MemoryRequest::LOAD_HW:	data = mScratchpadModeHandler.readHalfWord(mActiveAddress, core, channel);		break;
			case MemoryRequest::LOAD_B:		data = mScratchpadModeHandler.readByte(mActiveAddress, core, channel);			break;
			default: throw InvalidOptionException("memory load operation", mActiveRequest.getOperation()); break;
			}

			if (DEBUG) {
				switch (mActiveRequest.getOperation()) {
				case MemoryRequest::LOAD_W:
					cout << this->name() << " read word " << data << " from 0x" << std::hex << mActiveAddress << std::dec << endl;
					break;
				case MemoryRequest::LOAD_HW:
					cout << this->name() << " read halfword " << data << " from 0x" << std::hex << mActiveAddress << std::dec << endl;
					break;
				case MemoryRequest::LOAD_B:
					cout << this->name() << " read byte " << data << " from 0x" << std::hex << mActiveAddress << std::dec << endl;
					break;
				default:
				  throw InvalidOptionException("memory load operation", mActiveRequest.getOperation());
					break;
				}
			}

			// Enqueue output request

			OutputWord outWord;
			outWord.TableIndex = mActiveTableIndex;
			outWord.ReturnChannel = mActiveReturnChannel;
			outWord.Data = Word(data);
			outWord.PortClaim = false;
			outWord.LastWord = true;

			mOutputQueue.write(outWord);
		} else if (mActiveRequest.isSingleStore()) {
			if (currentInputEmpty())
				return;

			MemoryRequest payload(readNextRequest().payload());
			assert(payload.getOperation() == MemoryRequest::PAYLOAD_ONLY);

			switch (mActiveRequest.getOperation()) {
			case MemoryRequest::STORE_W:	mScratchpadModeHandler.writeWord(mActiveAddress, payload.getPayload(), core, channel);		break;
			case MemoryRequest::STORE_HW:	mScratchpadModeHandler.writeHalfWord(mActiveAddress, payload.getPayload(), core, channel);	break;
			case MemoryRequest::STORE_B:	mScratchpadModeHandler.writeByte(mActiveAddress, payload.getPayload(), core, channel);		break;
			default: throw InvalidOptionException("memory store operation", mActiveRequest.getOperation()); break;
			}

			if (DEBUG) {
				switch (mActiveRequest.getOperation()) {
				case MemoryRequest::STORE_W:
					cout << this->name() << " wrote word " << payload.getPayload() << " to 0x" << std::hex << mActiveAddress << std::dec << endl;
					break;
				case MemoryRequest::STORE_HW:
					cout << this->name() << " wrote halfword " << payload.getPayload() << " to 0x" << std::hex << mActiveAddress << std::dec << endl;
					break;
				case MemoryRequest::STORE_B:
					cout << this->name() << " wrote byte " << payload.getPayload() << " to 0x" << std::hex << mActiveAddress << std::dec << endl;
					break;
				default:
				  throw InvalidOptionException("memory store operation", mActiveRequest.getOperation());
					break;
				}
			}
		} else {
			assert(false);
		}

		// Chain next request

		if (!processRingEvent())
			processMessageHeader();
=======
>>>>>>> 9d4a5afc
	} else {
	  AbstractMemoryHandler& handler = currentMemoryHandler();
		assert(handler.containsAddress(mActiveData.Address));

		// Loads
		if (MemoryRequest::isSingleLoad(mActiveRequest.getMemoryMetadata().opcode)) {
			bool cacheHit;
			uint32_t data;

<<<<<<< HEAD
			switch (mActiveRequest.getOperation()) {
			case MemoryRequest::LOAD_W:		cacheHit = mGeneralPurposeCacheHandler.readWord(mActiveAddress, data, false, mCacheResumeRequest, false, core, channel);	break;
			case MemoryRequest::LOAD_HW:	cacheHit = mGeneralPurposeCacheHandler.readHalfWord(mActiveAddress, data, mCacheResumeRequest, false, core, channel);		break;
			case MemoryRequest::LOAD_B:		cacheHit = mGeneralPurposeCacheHandler.readByte(mActiveAddress, data, mCacheResumeRequest, false, core, channel);			break;

			// FIXME: temporary hack. Desired code is commented out below.
			case MemoryRequest::LOAD_THROUGH_W:
        cacheHit = true;
        data = mBackgroundMemory->readWord(mActiveAddress).toUInt();
        mActiveRequest.clearThroughAccess();
        break;
      case MemoryRequest::LOAD_THROUGH_HW:
        cacheHit = true;
        data = mBackgroundMemory->readWord(mActiveAddress & ~3).toUInt();
        if (mActiveAddress & 2)
          data = (data >> 16) & 0xFFFF;
        else
          data = data & 0xFFFF;
        mActiveRequest.clearThroughAccess();
        break;
      case MemoryRequest::LOAD_THROUGH_B:
        cacheHit = true;
        data = mBackgroundMemory->readByte(mActiveAddress).toUInt();
        mActiveRequest.clearThroughAccess();
        break;
/*
			case MemoryRequest::LOAD_THROUGH_W:
			case MemoryRequest::LOAD_THROUGH_HW:
			case MemoryRequest::LOAD_THROUGH_B:
			  cacheHit = false;
			  mActiveRequest.clearThroughAccess();  // Perform a normal load when the data arrives
			  break;
*/
			default: throw InvalidOptionException("memory load operation", mActiveRequest.getOperation()); break;
=======
			switch (mActiveRequest.getMemoryMetadata().opcode) {
			case MemoryRequest::LOAD_W:		cacheHit = handler.readWord(mActiveData.Address, data, false, mCacheResumeRequest, false, mActiveData.TableIndex, mActiveData.ReturnChannel);	break;
			case MemoryRequest::LOAD_HW:	cacheHit = handler.readHalfWord(mActiveData.Address, data, mCacheResumeRequest, false, mActiveData.TableIndex, mActiveData.ReturnChannel);		break;
			case MemoryRequest::LOAD_B:		cacheHit = handler.readByte(mActiveData.Address, data, mCacheResumeRequest, false, mActiveData.TableIndex, mActiveData.ReturnChannel);			break;
			case MemoryRequest::LOAD_LINKED:
			  cacheHit = handler.readWord(mActiveData.Address, data, false, mCacheResumeRequest, false, mActiveData.TableIndex, mActiveData.ReturnChannel);
			  if (cacheHit)
			    mReservations.makeReservation(requestingComponent(), mActiveData.Address);
			  break;
			default:						assert(false);																								break;
>>>>>>> 9d4a5afc
			}

			assert(!(mCacheResumeRequest && !cacheHit));
			mCacheResumeRequest = false;

			if (cacheHit) {
<<<<<<< HEAD
				if (DEBUG) {
					switch (mActiveRequest.getOperation()) {
					case MemoryRequest::LOAD_W:
						cout << this->name() << " read word " << data << " from 0x" << std::hex << mActiveAddress << std::dec << endl;
						break;
					case MemoryRequest::LOAD_HW:
						cout << this->name() << " read halfword " << data << " from 0x" << std::hex << mActiveAddress << std::dec << endl;
						break;
					case MemoryRequest::LOAD_B:
						cout << this->name() << " read byte " << data << " from 0x" << std::hex << mActiveAddress << std::dec << endl;
						break;
					default:
					  throw InvalidOptionException("memory load operation", mActiveRequest.getOperation());
						break;
					}
				}
=======
				if (DEBUG)
				  printOperation(mActiveRequest.getMemoryMetadata().opcode,
				                 mActiveData.Address, data);
>>>>>>> 9d4a5afc

				// Enqueue output request
				OutputWord outWord(Word(data), mActiveData.TableIndex, mActiveData.ReturnChannel, false, true);
				mOutputQueue.write(outWord);

				// Chain next request

				if (!processRingEvent())
					processMessageHeader();
			} else {
				mFSMCallbackState = STATE_LOCAL_MEMORY_ACCESS;
				mFSMState = STATE_GP_CACHE_MISS;
				mCacheFSMState = GP_CACHE_STATE_PREPARE;
			}

		// Stores
		} else if (MemoryRequest::isSingleStore(mActiveRequest.getMemoryMetadata().opcode)) {

			if (mInputQueue.empty())
				return;

			bool cacheHit;
			NetworkRequest flit = mInputQueue.peek();

			if (flit.getMemoryMetadata().opcode != MemoryRequest::PAYLOAD_ONLY) {
				cout << "!!!! " << mActiveRequest.getMemoryMetadata().opcode << " | " << mActiveData.Address << " | " << flit.getMemoryMetadata().opcode << " | " << flit.payload() << endl;
			}

<<<<<<< HEAD
			// The received word should be the continuation of the previous operation
			// (and should come from the same source core?).
//			assert(mActiveRequest.getChannelID().getComponentID().getPosition() == payload.getChannelID().getComponentID().getPosition());
			assert(payload.getOperation() == MemoryRequest::PAYLOAD_ONLY);

			switch (mActiveRequest.getOperation()) {
//			case MemoryRequest::STORE_THROUGH_W:
			case MemoryRequest::STORE_W:	cacheHit = mGeneralPurposeCacheHandler.writeWord(mActiveAddress, payload.getPayload(), mCacheResumeRequest, false, core, channel);		break;
//			case MemoryRequest::STORE_THROUGH_HW:
			case MemoryRequest::STORE_HW:	cacheHit = mGeneralPurposeCacheHandler.writeHalfWord(mActiveAddress, payload.getPayload(), mCacheResumeRequest, false, core, channel);	break;
//			case MemoryRequest::STORE_THROUGH_B:
			case MemoryRequest::STORE_B:	cacheHit = mGeneralPurposeCacheHandler.writeByte(mActiveAddress, payload.getPayload(), mCacheResumeRequest, false, core, channel);		break;

			// FIXME: temporary hack. Would prefer to use commented out code both
			// above and below.
      case MemoryRequest::STORE_THROUGH_W:
        cacheHit = true;
        mBackgroundMemory->writeWord(mActiveAddress, payload.getPayload());
        break;
      case MemoryRequest::STORE_THROUGH_HW: {
        cacheHit = true;
        uint32_t olddata = mBackgroundMemory->readWord(mActiveAddress & ~3).toUInt();
        uint32_t newdata;
        if (mActiveAddress & 2)
          newdata = ((payload.getPayload() & 0xFFFF) << 16) | (olddata & 0xFFFF);
        else
          newdata = ((olddata & 0xFFFF0000)) | (payload.getPayload() & 0xFFFF);

        mBackgroundMemory->writeWord(mActiveAddress & ~3, newdata);
        break;
      }
      case MemoryRequest::STORE_THROUGH_B:
        cacheHit = true;
        mBackgroundMemory->writeByte(mActiveAddress, payload.getPayload());
        break;

			default: throw InvalidOptionException("memory store operation", mActiveRequest.getOperation()); break;
=======
			// The received word should be the continuation of the previous operation.
			assert(flit.getMemoryMetadata().opcode == MemoryRequest::PAYLOAD_ONLY);

			switch (mActiveRequest.getMemoryMetadata().opcode) {
			case MemoryRequest::STORE_W:	cacheHit = handler.writeWord(mActiveData.Address, flit.payload().toUInt(), mCacheResumeRequest, false, mActiveData.TableIndex, mActiveData.ReturnChannel);		break;
			case MemoryRequest::STORE_HW:	cacheHit = handler.writeHalfWord(mActiveData.Address, flit.payload().toUInt(), mCacheResumeRequest, false, mActiveData.TableIndex, mActiveData.ReturnChannel);	break;
			case MemoryRequest::STORE_B:	cacheHit = handler.writeByte(mActiveData.Address, flit.payload().toUInt(), mCacheResumeRequest, false, mActiveData.TableIndex, mActiveData.ReturnChannel);		break;
			case MemoryRequest::STORE_CONDITIONAL: {
			  bool reservationValid = mReservations.checkReservation(requestingComponent(), mActiveData.Address);
			  if (reservationValid)
			    cacheHit = handler.writeWord(mActiveData.Address, flit.payload().toUInt(), mCacheResumeRequest, false, mActiveData.TableIndex, mActiveData.ReturnChannel);
			  else
			    cacheHit = true;  // The operation has finished; continue with the next one.

			  // Return whether the store was successful.
			  if (cacheHit) {
			    OutputWord outWord(Word(reservationValid), mActiveData.TableIndex, mActiveData.ReturnChannel, false, true);
			    mOutputQueue.write(outWord);
			  }

			  break;
			}
			default:						assert(false);																											break;
>>>>>>> 9d4a5afc
			}

			assert(!(mCacheResumeRequest && !cacheHit));
			mCacheResumeRequest = false;

			if (cacheHit) {
				// Remove the request from the queue after completing it.
				mInputQueue.read();

				// Invalidate any atomic transactions relying on the overwritten data.
				mReservations.clearReservation(mActiveData.Address);

				if (DEBUG) {
<<<<<<< HEAD
					switch (mActiveRequest.getOperation()) {
					case MemoryRequest::STORE_W:
					case MemoryRequest::STORE_THROUGH_W:
						cout << this->name() << " wrote word " << payload.getPayload() << " to 0x" << std::hex << mActiveAddress << std::dec << endl;
						break;
					case MemoryRequest::STORE_HW:
					case MemoryRequest::STORE_THROUGH_HW:
						cout << this->name() << " wrote halfword " << payload.getPayload() << " to 0x" << std::hex << mActiveAddress << std::dec << endl;
						break;
					case MemoryRequest::STORE_B:
					case MemoryRequest::STORE_THROUGH_B:
						cout << this->name() << " wrote byte " << payload.getPayload() << " to 0x" << std::hex << mActiveAddress << std::dec << endl;
						break;
					default:
					  throw InvalidOptionException("memory store operation", mActiveRequest.getOperation());
						break;
					}
=======
				  cout << this->name() << " dequeued " << flit << endl;
				  printOperation(mActiveRequest.getMemoryMetadata().opcode, mActiveData.Address, flit.payload().toUInt());
>>>>>>> 9d4a5afc
				}

				// Chain next request
				if (!processRingEvent())
					processMessageHeader();
			} else {
				mFSMCallbackState = STATE_LOCAL_MEMORY_ACCESS;
				mFSMState = STATE_GP_CACHE_MISS;
				mCacheFSMState = GP_CACHE_STATE_PREPARE;
			}

<<<<<<< HEAD
		} else {
			assert(false);
		}
	}
}

void MemoryBank::processLocalIPKRead() {
	assert(mBankMode != MODE_INACTIVE);
	assert(mActiveTableIndex < 8 || mChannelMapTable[mActiveTableIndex].Valid);
	assert(mActiveRequest.getOperation() == MemoryRequest::IPK_READ);

	uint core = mActiveTableIndex + id.getTile()*CORES_PER_TILE;
	uint channel = mActiveReturnChannel;

	if (mOutputQueue.full()) {
		// Delay load request until there is room in the output queue available

		return;
	} else if (mBankMode == MODE_SCRATCHPAD) {
		assert(mScratchpadModeHandler.containsAddress(mActiveAddress));

		uint32_t data = mScratchpadModeHandler.readWord(mActiveAddress, true, core, channel);
    Instruction inst(data);
    bool endOfPacket = inst.endOfPacket();

    // Enqueue output request

    OutputWord outWord;
    outWord.TableIndex = mActiveTableIndex;
    outWord.ReturnChannel = mActiveReturnChannel;
    outWord.Data = inst;
    outWord.PortClaim = false;
    outWord.LastWord = endOfPacket ||
                       !mScratchpadModeHandler.containsAddress(mActiveAddress+4);

    mOutputQueue.write(outWord);

    // Handle IPK streaming

    if (endOfPacket) {
      if (Arguments::memoryTrace()) MemoryTrace::stopIPK(cBankNumber, mActiveAddress);

      // Chain next request
=======
		// Read-modify-writes
		} else if (MemoryRequest::isReadModifyWrite(mActiveRequest.getMemoryMetadata().opcode)) {

		  // First half: read data.
		  if (!mRMWDataValid) {
        bool cacheHit;
        uint32_t data;
        switch (mActiveRequest.getMemoryMetadata().opcode) {
          case MemoryRequest::LOAD_AND_ADD:
          case MemoryRequest::LOAD_AND_OR:
          case MemoryRequest::LOAD_AND_AND:
          case MemoryRequest::LOAD_AND_XOR:
          case MemoryRequest::EXCHANGE:
            cacheHit = handler.readWord(mActiveData.Address, data, false, mCacheResumeRequest, false, mActiveData.TableIndex, mActiveData.ReturnChannel);
            break;
          default:
            assert(false); break;
        }
>>>>>>> 9d4a5afc

        assert(!(mCacheResumeRequest && !cacheHit));
        mCacheResumeRequest = false;

<<<<<<< HEAD
      if (mScratchpadModeHandler.containsAddress(mActiveAddress)) {
        if (!mScratchpadModeHandler.sameLine(mActiveAddress - 4, mActiveAddress))
          if (Arguments::memoryTrace()) MemoryTrace::splitLineIPK(cBankNumber, mActiveAddress);

        mFSMState = STATE_LOCAL_IPK_READ;
      } else {
        if (Arguments::memoryTrace()) MemoryTrace::splitBankIPK(cBankNumber, mActiveAddress);
=======
        if (cacheHit) {
          mRMWData = data;
          mRMWDataValid = true;

          if (DEBUG)
            printOperation(MemoryRequest::LOAD_W, mActiveData.Address, data);
>>>>>>> 9d4a5afc

          // Enqueue output request
          OutputWord outWord(Word(data), mActiveData.TableIndex, mActiveData.ReturnChannel, false, true);
          mOutputQueue.write(outWord);
        } else {
          mFSMCallbackState = STATE_LOCAL_MEMORY_ACCESS;
          mFSMState = STATE_GP_CACHE_MISS;
          mCacheFSMState = GP_CACHE_STATE_PREPARE;
        }
		  }

      // Second half: modify and write data.
		  else {
        if (mInputQueue.empty())
          return;

<<<<<<< HEAD
		uint32_t data;
		bool cacheHit = mGeneralPurposeCacheHandler.readWord(mActiveAddress, data, true, mCacheResumeRequest, false, core, channel);

		assert(!(mCacheResumeRequest && !cacheHit));
		mCacheResumeRequest = false;
=======
        NetworkRequest flit = mInputQueue.read();
>>>>>>> 9d4a5afc

        if (flit.getMemoryMetadata().opcode != MemoryRequest::PAYLOAD_ONLY) {
          cout << "!!!! " << mActiveRequest.getMemoryMetadata().opcode << " | " << mActiveData.Address << " | " << flit.getMemoryMetadata().opcode << " | " << flit.payload() << endl;
        }

        // The received word should be the continuation of the previous operation.
        assert(flit.getMemoryMetadata().opcode == MemoryRequest::PAYLOAD_ONLY);

        uint32_t data = flit.payload().toUInt();
        switch (mActiveRequest.getMemoryMetadata().opcode) {
          case MemoryRequest::LOAD_AND_ADD:
            data += mRMWData; break;
          case MemoryRequest::LOAD_AND_OR:
            data |= mRMWData; break;
          case MemoryRequest::LOAD_AND_AND:
            data &= mRMWData; break;
          case MemoryRequest::LOAD_AND_XOR:
            data ^= mRMWData; break;
          case MemoryRequest::EXCHANGE:
            break;
          default:
            assert(false); break;
        }

        bool cacheHit = handler.writeWord(mActiveData.Address, data, mCacheResumeRequest, false, mActiveData.TableIndex, mActiveData.ReturnChannel);

        // There cannot have been any operations between the load from this
        // address and this store.
        assert(cacheHit);
        mCacheResumeRequest = false;
        mRMWDataValid = false;

        // Invalidate any atomic transactions relying on the overwritten data.
        mReservations.clearReservation(mActiveData.Address);

<<<<<<< HEAD
      if (endOfPacket) {
        if (Arguments::memoryTrace()) MemoryTrace::stopIPK(cBankNumber, mActiveAddress);
=======
        if (DEBUG) {
          cout << this->name() << " dequeued " << flit << endl;
          printOperation(MemoryRequest::STORE_W, mActiveData.Address, flit.payload().toUInt());
        }
>>>>>>> 9d4a5afc

        // Chain next request
        if (!processRingEvent())
          processMessageHeader();
<<<<<<< HEAD
      } else {
        mActiveAddress += 4;

        if (mGeneralPurposeCacheHandler.containsAddress(mActiveAddress)) {
          if (!mGeneralPurposeCacheHandler.sameLine(mActiveAddress - 4, mActiveAddress))
            if (Arguments::memoryTrace()) MemoryTrace::splitLineIPK(cBankNumber, mActiveAddress);

          mFSMState = STATE_LOCAL_IPK_READ;
        } else {
          if (Arguments::memoryTrace()) MemoryTrace::splitBankIPK(cBankNumber, mActiveAddress);

          if (mGroupIndex == mGroupSize - 1) {
            if (mRingRequestOutputPending) {
              mDelayedRingRequestOutput.Header.RequestType = RING_PASS_THROUGH;
              mDelayedRingRequestOutput.Header.PassThrough.DestinationBankNumber = mGroupBaseBank;
              mDelayedRingRequestOutput.Header.PassThrough.EnvelopedRequestType = RING_IPK_READ_HAND_OFF;
              mDelayedRingRequestOutput.Header.PassThrough.Address = mActiveAddress;
              mDelayedRingRequestOutput.Header.PassThrough.Count = 0;
              mDelayedRingRequestOutput.Header.PassThrough.TableIndex = mActiveTableIndex;
              mDelayedRingRequestOutput.Header.PassThrough.ReturnChannel = mActiveReturnChannel;
              mDelayedRingRequestOutput.Header.PassThrough.PartialInstructionPending = false;
              mDelayedRingRequestOutput.Header.PassThrough.PartialInstructionData = 0;

              mFSMState = STATE_WAIT_RING_OUTPUT;
            } else {
              mRingRequestOutputPending = true;
              mActiveRingRequestOutput.Header.RequestType = RING_PASS_THROUGH;
              mActiveRingRequestOutput.Header.PassThrough.DestinationBankNumber = mGroupBaseBank;
              mActiveRingRequestOutput.Header.PassThrough.EnvelopedRequestType = RING_IPK_READ_HAND_OFF;
              mActiveRingRequestOutput.Header.PassThrough.Address = mActiveAddress;
              mActiveRingRequestOutput.Header.PassThrough.Count = 0;
              mActiveRingRequestOutput.Header.PassThrough.TableIndex = mActiveTableIndex;
              mActiveRingRequestOutput.Header.PassThrough.ReturnChannel = mActiveReturnChannel;
              mActiveRingRequestOutput.Header.PassThrough.PartialInstructionPending = false;
              mActiveRingRequestOutput.Header.PassThrough.PartialInstructionData = 0;

              // Chain next request

              if (!processRingEvent())
                processMessageHeader();
            }
          } else {
            if (mRingRequestOutputPending) {
              mDelayedRingRequestOutput.Header.RequestType = RING_IPK_READ_HAND_OFF;
              mDelayedRingRequestOutput.Header.IPKReadHandOff.Address = mActiveAddress;
              mDelayedRingRequestOutput.Header.IPKReadHandOff.TableIndex = mActiveTableIndex;
              mDelayedRingRequestOutput.Header.IPKReadHandOff.ReturnChannel = mActiveReturnChannel;
              mDelayedRingRequestOutput.Header.IPKReadHandOff.PartialInstructionPending = false;
              mDelayedRingRequestOutput.Header.IPKReadHandOff.PartialInstructionData = 0;

              mFSMState = STATE_WAIT_RING_OUTPUT;
            } else {
              mRingRequestOutputPending = true;
              mActiveRingRequestOutput.Header.RequestType = RING_IPK_READ_HAND_OFF;
              mActiveRingRequestOutput.Header.IPKReadHandOff.Address = mActiveAddress;
              mActiveRingRequestOutput.Header.IPKReadHandOff.TableIndex = mActiveTableIndex;
              mActiveRingRequestOutput.Header.IPKReadHandOff.ReturnChannel = mActiveReturnChannel;
              mActiveRingRequestOutput.Header.IPKReadHandOff.PartialInstructionPending = false;
              mActiveRingRequestOutput.Header.IPKReadHandOff.PartialInstructionData = 0;

              // Chain next request

              if (!processRingEvent())
                processMessageHeader();
            }
          }
        }
      }
		} else {
			if (DEBUG)
				cout << this->name() << " cache miss" << endl;

			mFSMCallbackState = STATE_LOCAL_IPK_READ;
			mFSMState = STATE_GP_CACHE_MISS;
			mCacheFSMState = GP_CACHE_STATE_PREPARE;
		}
	}
}

void MemoryBank::processLocalBurstRead() {
	//TODO: Implement burst handling completely
	throw UnsupportedFeatureException("memory burst read");

	assert(mBankMode != MODE_INACTIVE);
	assert(mActiveTableIndex < 8 || mChannelMapTable[mActiveTableIndex].Valid);
	assert(mActiveRequest.getOperation() == MemoryRequest::BURST_READ);
=======
		  }
		}
		else {
			assert(false);
		}
	}
}

void MemoryBank::processLocalIPKRead() {
	assert(mConfig.Mode != MODE_INACTIVE);
	assert(mActiveData.TableIndex < 8 || mChannelMapTable[mActiveData.TableIndex].Valid);
	assert(mActiveRequest.getMemoryMetadata().opcode == MemoryRequest::IPK_READ);
>>>>>>> 9d4a5afc

	uint core = mActiveTableIndex + id.getTile()*CORES_PER_TILE;
	uint channel = mActiveReturnChannel;

	if (mOutputQueue.full()) {
		// Delay load request until there is room in the output queue available
		return;
<<<<<<< HEAD
	} else if (mBankMode == MODE_SCRATCHPAD) {
		assert(mScratchpadModeHandler.containsAddress(mActiveAddress));

		uint32_t data = mScratchpadModeHandler.readWord(mActiveAddress, false, core, channel);
		bool endOfPacket = mActiveBurstLength == 1;

		// Enqueue output request

		OutputWord outWord;
		outWord.TableIndex = mActiveTableIndex;
    outWord.ReturnChannel = mActiveReturnChannel;
		outWord.Data = data;
		outWord.PortClaim = false;
		outWord.LastWord = endOfPacket;

		mOutputQueue.write(outWord);

		// Handle data streaming

		if (endOfPacket) {
			// Chain next request

			if (!processRingEvent())
				processMessageHeader();
		} else {
			mActiveAddress += 4;
			mActiveBurstLength--;

			if (mScratchpadModeHandler.containsAddress(mActiveAddress)) {
				mFSMState = STATE_LOCAL_BURST_READ;
			} else {
				if (mGroupIndex == mGroupSize - 1) {
					if (mRingRequestOutputPending) {
						mDelayedRingRequestOutput.Header.RequestType = RING_PASS_THROUGH;
						mDelayedRingRequestOutput.Header.PassThrough.DestinationBankNumber = mGroupBaseBank;
						mDelayedRingRequestOutput.Header.PassThrough.EnvelopedRequestType = RING_BURST_READ_HAND_OFF;
						mDelayedRingRequestOutput.Header.PassThrough.Address = mActiveAddress;
						mDelayedRingRequestOutput.Header.PassThrough.Count = mActiveBurstLength;
						mDelayedRingRequestOutput.Header.PassThrough.TableIndex = mActiveTableIndex;
						mDelayedRingRequestOutput.Header.PassThrough.ReturnChannel = mActiveReturnChannel;

						mFSMState = STATE_WAIT_RING_OUTPUT;
					} else {
						mRingRequestOutputPending = true;
						mActiveRingRequestOutput.Header.RequestType = RING_PASS_THROUGH;
						mActiveRingRequestOutput.Header.PassThrough.DestinationBankNumber = mGroupBaseBank;
						mActiveRingRequestOutput.Header.PassThrough.EnvelopedRequestType = RING_BURST_READ_HAND_OFF;
						mActiveRingRequestOutput.Header.PassThrough.Address = mActiveAddress;
						mActiveRingRequestOutput.Header.PassThrough.Count = mActiveBurstLength;
						mActiveRingRequestOutput.Header.PassThrough.TableIndex = mActiveTableIndex;
						mActiveRingRequestOutput.Header.PassThrough.ReturnChannel = mActiveReturnChannel;

						// Chain next request

						if (!processRingEvent())
							processMessageHeader();
					}
				} else {
					if (mRingRequestOutputPending) {
						mDelayedRingRequestOutput.Header.RequestType = RING_BURST_READ_HAND_OFF;
						mDelayedRingRequestOutput.Header.BurstReadHandOff.Address = mActiveAddress;
						mDelayedRingRequestOutput.Header.BurstReadHandOff.Count = mActiveBurstLength;
						mDelayedRingRequestOutput.Header.BurstReadHandOff.TableIndex = mActiveTableIndex;
						mDelayedRingRequestOutput.Header.BurstReadHandOff.ReturnChannel = mActiveReturnChannel;

						mFSMState = STATE_WAIT_RING_OUTPUT;
					} else {
						mRingRequestOutputPending = true;
						mActiveRingRequestOutput.Header.RequestType = RING_BURST_READ_HAND_OFF;
						mActiveRingRequestOutput.Header.BurstReadHandOff.Address = mActiveAddress;
						mActiveRingRequestOutput.Header.BurstReadHandOff.Count = mActiveBurstLength;
						mActiveRingRequestOutput.Header.BurstReadHandOff.TableIndex = mActiveTableIndex;
						mActiveRingRequestOutput.Header.BurstReadHandOff.ReturnChannel = mActiveReturnChannel;
=======
	} else {
		if (DEBUG)
			cout << this->name() << " reading instruction at address 0x" << std::hex << mActiveData.Address << std::dec << " from local cache" << endl;
>>>>>>> 9d4a5afc

		AbstractMemoryHandler& handler = currentMemoryHandler();

		assert(handler.containsAddress(mActiveData.Address));

		uint32_t data;
<<<<<<< HEAD
		bool cacheHit = mGeneralPurposeCacheHandler.readWord(mActiveAddress, data, false, mCacheResumeRequest, false, core, channel);
=======
		bool cacheHit = handler.readWord(mActiveData.Address, data, true, mCacheResumeRequest, false, mActiveData.TableIndex, mActiveData.ReturnChannel);
>>>>>>> 9d4a5afc

		assert(!(mCacheResumeRequest && !cacheHit));
		mCacheResumeRequest = false;

		if (cacheHit) {
		  prepareIPKReadOutput(handler, data);
		} else {
			if (DEBUG)
				cout << this->name() << " cache miss" << endl;

			mFSMCallbackState = STATE_LOCAL_IPK_READ;
			mFSMState = STATE_GP_CACHE_MISS;
			mCacheFSMState = GP_CACHE_STATE_PREPARE;
		}
	}
}

void MemoryBank::prepareIPKReadOutput(AbstractMemoryHandler& handler, uint32_t data) {
  Instruction inst(data);
  bool endOfPacket = inst.endOfPacket();

  if (DEBUG)
    cout << this->name() << " cache hit " << (endOfPacket ? "(end of packet reached)" : "(end of packet not reached)") << ": " << inst << endl;

  // Enqueue output request
  OutputWord outWord(inst, mActiveData.TableIndex, mActiveData.ReturnChannel, false,
                     endOfPacket || !handler.containsAddress(mActiveData.Address+4));
  mOutputQueue.write(outWord);

  // Handle IPK streaming

  if (endOfPacket) {
    if (Arguments::memoryTrace()) MemoryTrace::stopIPK(cBankNumber, mActiveData.Address);

    // Chain next request
    if (!processRingEvent())
      processMessageHeader();
  } else {
    mActiveData.Address += 4;

<<<<<<< HEAD
void MemoryBank::processBurstWriteMaster() {
	//TODO: Implement handler
	throw UnsupportedFeatureException("memory burst write");
}

void MemoryBank::processBurstWriteSlave() {
	//TODO: Implement handler
  throw UnsupportedFeatureException("memory burst write");
=======
    if (handler.containsAddress(mActiveData.Address)) {
      if (!handler.sameLine(mActiveData.Address - 4, mActiveData.Address))
        if (Arguments::memoryTrace()) MemoryTrace::splitLineIPK(cBankNumber, mActiveData.Address);

      mFSMState = STATE_LOCAL_IPK_READ;
    } else {
      if (Arguments::memoryTrace())
        MemoryTrace::splitBankIPK(cBankNumber, mActiveData.Address);

      RingNetworkRequest& request = getAvailableRingRequest();

      if (mConfig.GroupIndex == mConfig.GroupSize - 1) {
        request.Header.RequestType = RING_PASS_THROUGH;
        request.Header.PassThrough.DestinationBankNumber = mConfig.GroupBaseBank;
        request.Header.PassThrough.EnvelopedRequestType = RING_IPK_READ_HAND_OFF;
        request.Header.PassThrough.Request = mActiveData;
        request.Header.PassThrough.Request.Count = 0;
        request.Header.PassThrough.Request.PartialInstructionPending = false;
        request.Header.PassThrough.Request.PartialInstructionData = 0;
      } else {
        request.Header.RequestType = RING_IPK_READ_HAND_OFF;
        request.Header.Request = mActiveData;
        request.Header.Request.PartialInstructionPending = false;
        request.Header.Request.PartialInstructionData = 0;
      }

      updatedRingRequest();
      bool chainRequest = !mRingRequestOutputPending && !processRingEvent();
      if (chainRequest)
        processMessageHeader();
    }
  }
>>>>>>> 9d4a5afc
}

void MemoryBank::processGeneralPurposeCacheMiss() {
	// 1. Send command word - highest bit: 0 = read, 1 = write, lower bits word count
	// 2. Send start address
	// 3. Send words in case of write command

	switch (mCacheFSMState) {
	case GP_CACHE_STATE_PREPARE: {
		mGeneralPurposeCacheHandler.prepareCacheLine(mActiveData.Address, mWriteBackAddress, mWriteBackCount, mCacheLineBuffer, mFetchAddress, mFetchCount);
		mCacheLineCursor = 0;

    // We only start a memory operation if we know there is buffer space to
    // complete it.
    assert(!mOutputReqQueue.full());

		if (mWriteBackCount > 0) {
			assert(mWriteBackCount == mConfig.LineSize / 4);

			if (DEBUG)
			  cout << this->name() << " buffering request for " << mConfig.LineSize << " bytes to 0x" << std::hex << mFetchAddress << std::dec << endl;

			NetworkRequest header(mWriteBackAddress, id, MemoryRequest::STORE_LINE, false);
			mOutputReqQueue.write(header);

			mCacheFSMState = GP_CACHE_STATE_SEND_DATA;
		} else {
			assert(mFetchCount == mConfig.LineSize / 4);

			if (DEBUG)
			  cout << this->name() << " buffering request for " << mConfig.LineSize << " bytes from 0x" << std::hex << mFetchAddress << std::dec << endl;

			NetworkRequest header(mFetchAddress, id, MemoryRequest::FETCH_LINE, true);
			mOutputReqQueue.write(header);
			mCacheLineCursor = 0;

			mCacheFSMState = GP_CACHE_STATE_READ_DATA;
		}

		break;
	}

	case GP_CACHE_STATE_SEND_DATA: {
    // We only start a memory operation if we know there is buffer space to
    // complete it.
    assert(!mOutputReqQueue.full());

    uint32_t data = mCacheLineBuffer[mCacheLineCursor++];
    bool endOfPacket = (mCacheLineCursor == mWriteBackCount);

	  if (DEBUG)
	    cout << this->name() << " buffering request data " << data << endl;

	  NetworkRequest payload(data, id, MemoryRequest::PAYLOAD_ONLY, endOfPacket);
	  mOutputReqQueue.write(payload);

	  if (endOfPacket)
	    mCacheFSMState = GP_CACHE_STATE_SEND_READ_COMMAND;

		break;
	}

	case GP_CACHE_STATE_SEND_READ_COMMAND: {
	  // We only start a memory operation if we know there is buffer space to
	  // complete it.
	  assert(!mOutputReqQueue.full());

    if (DEBUG)
      cout << this->name() << " buffering request for " << mConfig.LineSize << " bytes from 0x" << std::hex << mFetchAddress << std::dec << endl;

    NetworkRequest request(mFetchAddress, id, MemoryRequest::FETCH_LINE, true);
		mOutputReqQueue.write(request);
		mCacheLineCursor = 0;

		mCacheFSMState = GP_CACHE_STATE_READ_DATA;

		break;
	}

	case GP_CACHE_STATE_READ_DATA: {

	  if (!oRequest.valid() && iResponse.valid() && (iResponseTarget.read() == id.position-CORES_PER_TILE)) {
	    Word response = iResponse.read().payload();

	    if (DEBUG)
	      cout << this->name() << " received response " << response << endl;

	    mCacheLineBuffer[mCacheLineCursor] = response.toUInt();
	    iResponse.ack();
	    mCacheLineCursor++;

	    mCacheFSMState = (mCacheLineCursor == mFetchCount) ? GP_CACHE_STATE_REPLACE : GP_CACHE_STATE_READ_DATA;
	  }

		break;
	}

	case GP_CACHE_STATE_REPLACE: {
		mGeneralPurposeCacheHandler.replaceCacheLine(mFetchAddress, mCacheLineBuffer);

    // Invalidate any atomic transactions relying on the overwritten data.
    mReservations.clearReservationRange(mFetchAddress, mFetchAddress+mConfig.LineSize);

		mCacheResumeRequest = true;
		mFSMState = mFSMCallbackState;
		break;
	}

<<<<<<< HEAD
	default:
		throw InvalidOptionException("cache state", mCacheFSMState);
=======
	default: {
		assert(false);
>>>>>>> 9d4a5afc
		break;
	}
	} // end switch
}

void MemoryBank::processWaitRingOutput() {
	if (!mRingRequestOutputPending) {
		// Write delayed ring output request into ring output buffer

		mRingRequestOutputPending = true;
		mActiveRingRequestOutput = mDelayedRingRequestOutput;

		// Chain next request

		if (!processRingEvent())
			processMessageHeader();
	}
}

void MemoryBank::processValidRing() {
	// Acknowledge new data as soon as it arrives if we know it will be consumed
	// in this clock cycle.
  bool ack = iRingStrobe.read() && !mRingRequestInputPending;
	if(ack != oRingAcknowledge.read()) oRingAcknowledge.write(ack);
}

void MemoryBank::processValidInput() {
  if (DEBUG) cout << this->name() << " received " << iData.read() << endl;
  assert(iData.valid());
  assert(!mInputQueue.full());

  mInputQueue.write(iData.read());
  iData.ack();
}

void MemoryBank::handleDataOutput() {
  // If we have new data to send:
  if (!mOutputWordPending) {
    if (mOutputQueue.empty()) {
      next_trigger(mOutputQueue.writeEvent());
    }
    else {
      OutputWord outWord = mOutputQueue.read();

      // The channel the request arrived on determines which core to send data
      // back to. The channel of that core is provided as part of the request.
      ChannelID returnAddr(id.tile.x, id.tile.y, outWord.TableIndex, outWord.ReturnChannel);

      NetworkData flit(outWord.Data, returnAddr, false, outWord.PortClaim, outWord.LastWord);
      mOutputWordPending = true;

      // Remove the previous request if we are sending to a new destination.
      // Is this a hack, or is this reasonable?
      if (mActiveOutputWord.channelID().component != flit.channelID().component)
        localNetwork->makeRequest(id, mActiveOutputWord.channelID(), false);

      mActiveOutputWord = flit;

      localNetwork->makeRequest(id, mActiveOutputWord.channelID(), true);
      next_trigger(iClock.negedge_event());
    }
  }
  // Check to see whether we are allowed to send data yet.
  else if (!localNetwork->requestGranted(id, mActiveOutputWord.channelID())) {
    // If not, wait another cycle.
    next_trigger(iClock.negedge_event());
  }
  // If it is time to send data:
  else {

    if (DEBUG)
      cout << this->name() << " sent " << mActiveOutputWord << endl;
    if (ENERGY_TRACE)
      Instrumentation::Network::traffic(id, mActiveOutputWord.channelID().component);

    oData.write(mActiveOutputWord);

    // Remove the request for network resources.
    if (mActiveOutputWord.getMetadata().endOfPacket)
      localNetwork->makeRequest(id, mActiveOutputWord.channelID(), false);

    mOutputWordPending = false;

    next_trigger(oData.ack_event());
  }
}


// TODO: merge these operations in with the ones received from cores.
void MemoryBank::requestLoop() {
  switch (mRequestState) {
    case REQ_READY:
      if (iRequest.valid() && (iRequest.read().getMemoryMetadata().opcode != MemoryRequest::PAYLOAD_ONLY))
        handleNewRequest();
      else
        next_trigger(iRequest.default_event());
      break;
    case REQ_WAITING_FOR_BANKS:
      handleRequestWaitForBanks();
      break;
    case REQ_WAITING_FOR_DATA:
      handleRequestWaitForData();
      break;
    case REQ_FETCH_LINE:
      handleRequestFetch();
      break;
    case REQ_STORE_LINE:
      handleRequestStore();
      break;
  }
}

void MemoryBank::handleNewRequest() {
  // If we've received a request, we're in L2 cache mode, so shouldn't have
  // any L1 operations in the queue.
  assert(mInputQueue.empty());

  NetworkRequest request = iRequest.read();
  assert(request.getMemoryMetadata().opcode != MemoryRequest::PAYLOAD_ONLY);

  MemoryAddr address = request.payload().toUInt();
  mConfig.Mode = MODE_GP_CACHE;
  mConfig.LineSize = CACHE_LINE_WORDS * 4;
  mConfig.WayCount = 1;
  mConfig.GroupBaseBank = 0;
  mConfig.GroupIndex = 0;
  mConfig.GroupSize = 1;
  bool targetBank = iRequestTarget.read() == (id.position - CORES_PER_TILE);

  // Ensure this memory bank is configured as an L2 cache bank.
  mGeneralPurposeCacheHandler.activateL2(mConfig);

  // Perform a read to check if the data is currently cached.
  // FIXME: the read is repeated as soon as we enter handleRequestFetch().
  uint32_t data;
  bool cached = mGeneralPurposeCacheHandler.readWord(address, data, false, false, false, 0, 0);

  // We don't hold the data and aren't responsible for fetching it - wait for
  // the next request.
  if (!cached && !targetBank) {
    mRequestState = REQ_READY;
    next_trigger(iRequest.default_event());
  }
  // We don't hold the data but are responsible for fetching it if no other bank
  // has it - wait a cycle to see if any other bank responds.
  else if (!cached && targetBank) {
    mRequestState = REQ_WAITING_FOR_BANKS;
    next_trigger(iClock.negedge_event());
  }
  // We have the cache line and can start the operation.
  else {
    assert(cached);

    // Claim responsibility for handling the request by acknowledging.
    iRequest.ack();
    beginServingRequest(request);
  }
}

void MemoryBank::handleRequestWaitForBanks() {
  assert(mFSMState == STATE_IDLE);

  // If the request is still valid, no other bank has claimed it, so this
  // bank should carry it out. Set up the other state machines to fetch
  // the data and wait until it finishes arriving.
  if (iRequest.valid()) {
    mFSMState = STATE_GP_CACHE_MISS;
    mFSMCallbackState = STATE_IDLE;
    mCacheFSMState = GP_CACHE_STATE_PREPARE;
    mActiveData.Address = iRequest.read().payload().toUInt();

    mRequestState = REQ_WAITING_FOR_DATA;
    next_trigger(iClock.negedge_event());
  }
  // If the request is no longer valid, another bank is servicing it, and we
  // need to do nothing.
  else {
    mRequestState = REQ_READY;
    next_trigger(iRequest.default_event());
  }
}

void MemoryBank::handleRequestWaitForData() {
  // Other state machines are still active and collecting data - wait until
  // they have finished.
  if (mFSMState != STATE_IDLE) {
    next_trigger(iClock.negedge_event());
  }
  else {
    // Claim responsibility for handling the request by acknowledging.
    iRequest.ack();
    beginServingRequest(iRequest.read());
  }
}

void MemoryBank::beginServingRequest(NetworkRequest request) {
  mActiveRequest = request;

  switch (request.getMemoryMetadata().opcode) {

    case MemoryRequest::FETCH_LINE: {
      mRequestState = REQ_FETCH_LINE;
      next_trigger(sc_core::SC_ZERO_TIME);

      mFetchAddress = request.payload().toUInt();
      mFetchCount = CACHE_LINE_WORDS;

      if (DEBUG)
        cout << this->name() << " reading " << mFetchCount << " words from 0x" << std::hex << mFetchAddress << std::dec << endl;
      break;
    }

    case MemoryRequest::STORE_LINE: {
      mRequestState = REQ_STORE_LINE;
      next_trigger(iRequest.default_event());

      mWriteBackAddress = request.payload().toUInt();
      mWriteBackCount = CACHE_LINE_WORDS;

      if (DEBUG)
        cout << this->name() << " flushing " << mWriteBackCount << " words to 0x" << std::hex << mWriteBackAddress << std::dec << endl;
      break;
    }

    default:
      throw InvalidOptionException("memory bank remote request operation", request.getMemoryMetadata().opcode);
      break;

  } // end switch
}

void MemoryBank::handleRequestFetch() {
  // No buffering - need to wait until the output port is available.
  if (oResponse.valid())
    next_trigger(oResponse.ack_event());
  // Output port is available - send flit.
  else {
    uint32_t data;

    if (DEBUG)
      cout << this->name() << " reading from address 0x" << std::hex << mFetchAddress << std::dec << endl;

    bool hit = mGeneralPurposeCacheHandler.readWord(mFetchAddress, data, false, false, false, 0, 0);
    assert(hit);

    mFetchCount--;
    mFetchAddress += 4;
    bool endOfPacket = (mFetchCount == 0);

    ChannelID returnAddress(requestingComponent(), 0);
    NetworkResponse response(data, returnAddress, endOfPacket);

    if (endOfPacket)
      endRequest();
    else
      next_trigger(iClock.negedge_event());

    oResponse.write(response);
  }
}

void MemoryBank::handleRequestStore() {
  NetworkRequest request = iRequest.read();
  assert(request.getMemoryMetadata().opcode == MemoryRequest::PAYLOAD_ONLY);

  if (DEBUG)
    cout << this->name() << " writing " << request.payload() << " to address 0x" << std::hex << mWriteBackAddress << std::dec << endl;

  bool hit = mGeneralPurposeCacheHandler.writeWord(mWriteBackAddress, request.payload().toUInt(), false, false, 0, 0);
  assert(hit);
  iRequest.ack();

  mWriteBackCount--;
  mWriteBackAddress += 4;

  if (mWriteBackCount == 0)
    endRequest();
  else
    next_trigger(iRequest.default_event());
}

void MemoryBank::endRequest() {
  mRequestState = REQ_READY;
  next_trigger(iClock.negedge_event());
}

// Method which sends data from the mOutputReqQueue whenever possible.
void MemoryBank::handleRequestOutput() {
  if (!iClock.posedge())
    next_trigger(iClock.posedge_event());
  else if (mOutputReqQueue.empty())
    next_trigger(mOutputReqQueue.writeEvent());
  else {
    NetworkRequest request = mOutputReqQueue.read();
    if (DEBUG)
      cout << this->name() << " sending request " << request.payload() << endl;

    assert(!oRequest.valid());
    oRequest.write(request);
    next_trigger(oRequest.ack_event());
  }
}

void MemoryBank::handleNetworkInterfacesPre() {

  // Set output port defaults - only final write will be effective
  if(oRingStrobe.read())   oRingStrobe.write(false);

  // Check whether old ring output got acknowledged

  if (mRingRequestOutputPending && iRingAcknowledge.read()) {
    if (DEBUG)
      cout << this->name() << " ring request got acknowledged" << endl;

    mRingRequestOutputPending = false;
  }

  // Pass the memory operation on to the next bank, if possible.
  // To ensure that everything arrives in the correct order, all data must have
  // been sent before the request can be passed on.

  if (mRingRequestOutputPending && !mOutputWordPending && mOutputQueue.empty()) {
    oRingStrobe.write(true);
    oRingRequest.write(mActiveRingRequestOutput);
  }

}

void MemoryBank::mainLoop() {

  if (iClock.posedge()) {

    handleNetworkInterfacesPre();

  }
  else if (iClock.negedge()) {

    // Check ring input ports and update request registers

    if (iRingStrobe.read() && !mRingRequestInputPending) {
      // Acknowledgement handled by separate methods

      mRingRequestInputPending = true;
      mActiveRingRequestInput = iRingRequest.read();
    }

    // Proceed according to FSM state

    // Only allow an operation to begin if we are sure that there is space in
    // the output request queue to hold any potential messages.

    // If we have a "fast" memory, decode the request and get into the correct
    // state before performing the operation.
    // Also, don't allow a new operation to start until any ring requests have
    // been passed on - ensures that data is sent in correct order.
    if (FAST_MEMORY && mFSMState == STATE_IDLE && !mRingRequestOutputPending && mOutputReqQueue.empty()) {
      if (!processRingEvent())
        processMessageHeader();
    }

    switch (mFSMState) {
    case STATE_IDLE:
      // If the memory is not "fast", the operation has to be decoded in one
      // cycle, and performed in the next.
      // Also, don't allow a new operation to start until any ring requests have
      // been passed on - ensures that data is sent in correct order.
      if (!FAST_MEMORY && !mRingRequestOutputPending && mOutputReqQueue.empty()) {
        if (!processRingEvent())
          processMessageHeader();
      }

      break;

    case STATE_LOCAL_MEMORY_ACCESS:
      processLocalMemoryAccess();
      break;

    case STATE_LOCAL_IPK_READ:
      processLocalIPKRead();
      break;

    case STATE_GP_CACHE_MISS:
      processGeneralPurposeCacheMiss();
      break;

    case STATE_WAIT_RING_OUTPUT:
      processWaitRingOutput();
      break;

    default:
      throw InvalidOptionException("memory bank state", mFSMState);
      break;
    }
  }

  // Update status signals

  bool wasIdle = currentlyIdle;
  currentlyIdle = mFSMState == STATE_IDLE &&
                  mInputQueue.empty() && mOutputQueue.empty() &&
                  mOutputReqQueue.empty() &&
                  !mOutputWordPending &&
                  !mRingRequestInputPending && !mRingRequestOutputPending;

  if (wasIdle != currentlyIdle) {
    Instrumentation::idle(id, currentlyIdle);
  }

  bool ready = !mInputQueue.full();
  if (ready != oReadyForData.read())
    oReadyForData.write(ready);
}

//-------------------------------------------------------------------------------------------------
// Constructors and destructors
//-------------------------------------------------------------------------------------------------

MemoryBank::MemoryBank(sc_module_name name, const ComponentID& ID, uint bankNumber) :
	Component(name, ID),
	cChannelMapTableEntries(MEMORY_CHANNEL_MAP_TABLE_ENTRIES),
	cMemoryBanks(MEMS_PER_TILE),
	cBankNumber(bankNumber),
	cRandomReplacement(MEMORY_CACHE_RANDOM_REPLACEMENT != 0),
  mInputQueue(IN_CHANNEL_BUFFER_SIZE, string(this->name())+string(".mInputQueue")),
  mOutputQueue(OUT_CHANNEL_BUFFER_SIZE, string(this->name())+string(".mOutputQueue")),
  mOutputReqQueue(10 /*read addr + write addr + cache line*/, string(this->name())+string(".mOutputReqQueue")),
  mReservations(1),
	mScratchpadModeHandler(bankNumber),
	mGeneralPurposeCacheHandler(bankNumber)
{
	//-- Configuration parameters -----------------------------------------------------------------

	assert(cChannelMapTableEntries > 0);
	assert(cMemoryBanks > 0);
	assert(cBankNumber < cMemoryBanks);

	//-- Data queue state -------------------------------------------------------------------------

	mOutputWordPending = false;
	mActiveOutputWord = NetworkData();

	//-- Mode independent state -------------------------------------------------------------------

	mConfig.Mode = MODE_INACTIVE;
	mConfig.WayCount = 0;
	mConfig.LineSize = 0;
	mConfig.GroupBaseBank = 0;
	mConfig.GroupIndex = 0;
	mConfig.GroupSize = 0;

	mChannelMapTable = new ChannelMapTableEntry[cChannelMapTableEntries];
	memset(mChannelMapTable, 0x00, sizeof(ChannelMapTableEntry) * cChannelMapTableEntries);

	mFSMState = STATE_IDLE;
	mFSMCallbackState = STATE_IDLE;

	mActiveRequest = NetworkRequest();
	mActiveData.TableIndex = -1;
	mActiveData.ReturnChannel = -1;
	mActiveData.Address = -1;
	mActiveData.Count = 0;
	mActiveData.PartialInstructionPending = false;
	mActiveData.PartialInstructionData = 0;

	mRMWData = 0;
	mRMWDataValid = false;

	//-- Cache mode state -------------------------------------------------------------------------

	mCacheResumeRequest = false;
	mCacheFSMState = GP_CACHE_STATE_PREPARE;
	mCacheLineCursor = 0;
	mWriteBackAddress = 0;
	mWriteBackCount = 0;
	mFetchAddress = 0;
	mFetchCount = 0;

	//-- L2 cache mode state ----------------------------------------------------------------------

	mRequestState = REQ_READY;

	//-- Ring network state -----------------------------------------------------------------------

	mRingRequestInputPending = false;
	mRingRequestOutputPending = false;

	//-- Debug utilities --------------------------------------------------------------------------

	mPrevMemoryBank = 0;
	mNextMemoryBank = 0;
	mBackgroundMemory = 0;
	localNetwork = 0;

	//-- Port initialization ----------------------------------------------------------------------

	oReadyForData.initialize(false);
	oRingAcknowledge.initialize(false);
	oRingStrobe.initialize(false);

	//-- Register module with SystemC simulation kernel -------------------------------------------

	currentlyIdle = true;
	Instrumentation::idle(id, true);

	SC_METHOD(mainLoop);
	sensitive << iClock;
	dont_initialize();

	SC_METHOD(processValidRing);
	sensitive << iRingStrobe << iClock.neg();
	// do initialise

	SC_METHOD(processValidInput);
	sensitive << iData;
	dont_initialize();

	SC_METHOD(handleDataOutput);

	SC_METHOD(requestLoop);

  SC_METHOD(handleRequestOutput);

	end_module(); // Needed because we're using a different Component constructor
}

MemoryBank::~MemoryBank() {
	delete[] mChannelMapTable;
}

void MemoryBank::setAdjacentMemories(MemoryBank *prevMemoryBank, MemoryBank *nextMemoryBank, SimplifiedOnChipScratchpad *backgroundMemory) {
	mPrevMemoryBank = prevMemoryBank;
	mNextMemoryBank = nextMemoryBank;
	mBackgroundMemory = backgroundMemory;
	mGeneralPurposeCacheHandler.setBackgroundMemory(backgroundMemory);
}

void MemoryBank::setLocalNetwork(local_net_t* network) {
  localNetwork = network;
}

// Find the memory bank responsible for storing a given address.
MemoryBank& MemoryBank::bankContainingAddress(MemoryAddr addr) {
  MemoryBank *firstBank = this;
  while (firstBank->mConfig.GroupIndex != 0)
    firstBank = firstBank->mPrevMemoryBank;

<<<<<<< HEAD
	// Don't want to record stats for this access
	uint core = -1;
	uint channel = -1;

	assert(address % 4 == 0);
	assert(mBankMode != MODE_INACTIVE);
=======
  MemoryBank *bank = firstBank;
>>>>>>> 9d4a5afc

  for (uint groupIndex = 0; groupIndex < mConfig.GroupSize; groupIndex++) {
    if (bank->currentMemoryHandler().containsAddress(addr))
      return *bank;

    bank = bank->mNextMemoryBank;
  }

<<<<<<< HEAD
			for (uint groupIndex = 0; groupIndex < mGroupSize; groupIndex++) {
				if (bank->mScratchpadModeHandler.containsAddress(address + i * 4)) {
					bank->mScratchpadModeHandler.writeWord(address + i * 4, data[i].toUInt(), core, channel);
					break;
				}
=======
  assert(false);
  return *this;
}
>>>>>>> 9d4a5afc

void MemoryBank::storeData(vector<Word>& data, MemoryAddr location) {
	assert(mPrevMemoryBank != 0 && mNextMemoryBank != 0 && mBackgroundMemory != 0);

<<<<<<< HEAD
			for (uint groupIndex = 0; groupIndex < mGroupSize; groupIndex++) {
				if (bank->mGeneralPurposeCacheHandler.containsAddress(address + i * 4)) {
					if (!bank->mGeneralPurposeCacheHandler.writeWord(address + i * 4, data[i].toUInt(), false, true, core, channel))
						mBackgroundMemory->writeWord(address + i * 4, data[i]);
=======
	size_t count = data.size();
	uint32_t address = location;
>>>>>>> 9d4a5afc

	assert(address % 4 == 0);
	assert(mConfig.Mode != MODE_INACTIVE);

  for (size_t i = 0; i < count; i++) {
    MemoryBank& bank = bankContainingAddress(address + i*4);
    if (!bank.currentMemoryHandler().writeWord(address + i * 4, data[i].toUInt(), false, true, 0, 0))
      mBackgroundMemory->writeWord(address + i * 4, data[i]);
  }
}

void MemoryBank::synchronizeData() {
	assert(mBackgroundMemory != 0);
	if (mConfig.Mode == MODE_GP_CACHE)
		mGeneralPurposeCacheHandler.synchronizeData(mBackgroundMemory);
}

void MemoryBank::print(MemoryAddr start, MemoryAddr end) {
	assert(mPrevMemoryBank != 0 && mNextMemoryBank != 0 && mBackgroundMemory != 0);

	if (start > end) {
		MemoryAddr temp = start;
		start = end;
		end = temp;
	}

	size_t address = (start / 4) * 4;
	size_t limit = (end / 4) * 4 + 4;

<<<<<<< HEAD
  // Don't want to record stats for this access
  uint core = -1;
  uint channel = -1;

	assert(mBankMode != MODE_INACTIVE);
=======
	assert(mConfig.Mode != MODE_INACTIVE);
>>>>>>> 9d4a5afc

	MemoryBank *firstBank = this;
	while (firstBank->mConfig.GroupIndex != 0)
		firstBank = firstBank->mPrevMemoryBank;

<<<<<<< HEAD
	if (mBankMode == MODE_SCRATCHPAD) {
		cout << "Virtual memory group scratchpad data (banks " << (cBankNumber - mGroupIndex) << " to " << (cBankNumber - mGroupIndex + mGroupSize - 1) << "):\n" << endl;

		while (address < limit) {
			MemoryBank *bank = firstBank;

			for (uint groupIndex = 0; groupIndex < mGroupSize; groupIndex++) {
				if (bank->mScratchpadModeHandler.containsAddress(address)) {
					uint32_t data = bank->mScratchpadModeHandler.readWord(address, false, core, channel);
					cout << "0x" << setprecision(8) << setfill('0') << hex << address << ":  " << "0x" << setprecision(8) << setfill('0') << hex << data << endl << dec;
					break;
				}

				bank = bank->mNextMemoryBank;
			}

			address += 4;
		}
	} else {
		cout << "Virtual memory group general purpose cache data (banks " << (cBankNumber - mGroupIndex) << " to " << (cBankNumber - mGroupIndex + mGroupSize - 1) << "):\n" << endl;

		while (address < limit) {
			MemoryBank *bank = firstBank;

			for (uint groupIndex = 0; groupIndex < mGroupSize; groupIndex++) {
				if (bank->mGeneralPurposeCacheHandler.containsAddress(address)) {
					uint32_t data;
					bool cached = bank->mGeneralPurposeCacheHandler.readWord(address, data, false, false, true, core, channel);
=======
	if (mConfig.Mode == MODE_SCRATCHPAD)
		cout << "Virtual memory group scratchpad data (banks " << (cBankNumber - mConfig.GroupIndex) << " to " << (cBankNumber - mConfig.GroupIndex + mConfig.GroupSize - 1) << "):\n" << endl;
	else
		cout << "Virtual memory group general purpose cache data (banks " << (cBankNumber - mConfig.GroupIndex) << " to " << (cBankNumber - mConfig.GroupIndex + mConfig.GroupSize - 1) << "):\n" << endl;
>>>>>>> 9d4a5afc

  while (address < limit) {
    MemoryBank& bank = bankContainingAddress(address);

    uint32_t data;
    bool cached = bank.currentMemoryHandler().readWord(address, data, false, false, true, 0, 0);

    if (!cached)
      data = mBackgroundMemory->readWord(address).toUInt();

    cout << "0x" << setprecision(8) << setfill('0') << hex << address << ":  " << "0x" << setprecision(8) << setfill('0') << hex << data << dec;
    if (cached)
      cout << " C";
    cout << endl;

    address += 4;
  }
}

Word MemoryBank::readWord(MemoryAddr addr) {
	assert(mPrevMemoryBank != 0 && mNextMemoryBank != 0 && mBackgroundMemory != 0);

	assert(addr % 4 == 0);
<<<<<<< HEAD
	assert(mBankMode != MODE_INACTIVE);

  // Don't want to record stats for this access
  uint core = -1;
  uint channel = -1;

	MemoryBank *firstBank = this;
	while (firstBank->mGroupIndex != 0)
		firstBank = firstBank->mPrevMemoryBank;
=======
	assert(mConfig.Mode != MODE_INACTIVE);
>>>>>>> 9d4a5afc

	MemoryBank& bank = bankContainingAddress(addr);
  uint32_t data;
  bool cached = bank.currentMemoryHandler().readWord(addr, data, false, false, true, 0, 0);

<<<<<<< HEAD
		for (uint groupIndex = 0; groupIndex < mGroupSize; groupIndex++) {
			if (bank->mScratchpadModeHandler.containsAddress(addr))
				return Word(bank->mScratchpadModeHandler.readWord(addr, false, core, channel));

			bank = bank->mNextMemoryBank;
		}

		assert(false);
		return Word(0);
	} else {
		MemoryBank *bank = firstBank;

		for (uint groupIndex = 0; groupIndex < mGroupSize; groupIndex++) {
			if (bank->mGeneralPurposeCacheHandler.containsAddress(addr)) {
				uint32_t data;
				bool cached = bank->mGeneralPurposeCacheHandler.readWord(addr, data, false, false, true, core, channel);

				if (!cached)
					data = mBackgroundMemory->readWord(addr).toUInt();
				return Word(data);
			}

			bank = bank->mNextMemoryBank;
		}

		assert(false);
		return Word(0);
	}
=======
  if (!cached)
    data = mBackgroundMemory->readWord(addr).toUInt();

  return Word(data);
>>>>>>> 9d4a5afc
}

Word MemoryBank::readByte(MemoryAddr addr) {
	assert(mPrevMemoryBank != 0 && mNextMemoryBank != 0 && mBackgroundMemory != 0);

	assert(mConfig.Mode != MODE_INACTIVE);

<<<<<<< HEAD
  // Don't want to record stats for this access
  uint core = -1;
  uint channel = -1;

	MemoryBank *firstBank = this;
	while (firstBank->mGroupIndex != 0)
		firstBank = firstBank->mPrevMemoryBank;
=======
  MemoryBank& bank = bankContainingAddress(addr);
  uint32_t data;
  bool cached = bank.currentMemoryHandler().readByte(addr, data, false, true, 0, 0);
>>>>>>> 9d4a5afc

  if (!cached)
    data = mBackgroundMemory->readByte(addr).toUInt();

<<<<<<< HEAD
		for (uint groupIndex = 0; groupIndex < mGroupSize; groupIndex++) {
			if (bank->mScratchpadModeHandler.containsAddress(addr))
				return Word(bank->mScratchpadModeHandler.readByte(addr, core, channel));

			bank = bank->mNextMemoryBank;
		}

		assert(false);
		return Word(0);
	} else {
		MemoryBank *bank = firstBank;

		for (uint groupIndex = 0; groupIndex < mGroupSize; groupIndex++) {
			if (bank->mGeneralPurposeCacheHandler.containsAddress(addr)) {
				uint32_t data;
				bool cached = bank->mGeneralPurposeCacheHandler.readByte(addr, data, false, true, core, channel);

				if (!cached)
					data = mBackgroundMemory->readByte(addr).toUInt();

				return Word(data);
			}

			bank = bank->mNextMemoryBank;
		}

		assert(false);
		return Word(0);
	}
=======
  return Word(data);
>>>>>>> 9d4a5afc
}

void MemoryBank::writeWord(MemoryAddr addr, Word data) {
	assert(mPrevMemoryBank != 0 && mNextMemoryBank != 0 && mBackgroundMemory != 0);

	assert(addr % 4 == 0);
<<<<<<< HEAD
	assert(mBankMode != MODE_INACTIVE);

  // Don't want to record stats for this access
  uint core = -1;
  uint channel = -1;

	MemoryBank *firstBank = this;
	while (firstBank->mGroupIndex != 0)
		firstBank = firstBank->mPrevMemoryBank;

	if (mBankMode == MODE_SCRATCHPAD) {
		MemoryBank *bank = firstBank;

		for (uint groupIndex = 0; groupIndex < mGroupSize; groupIndex++) {
			if (bank->mScratchpadModeHandler.containsAddress(addr)) {
				bank->mScratchpadModeHandler.writeWord(addr, data.toUInt(), core, channel);
				return;
			}

			bank = bank->mNextMemoryBank;
		}

		assert(false);
		return;
	} else {
		MemoryBank *bank = firstBank;

		for (uint groupIndex = 0; groupIndex < mGroupSize; groupIndex++) {
			if (bank->mGeneralPurposeCacheHandler.containsAddress(addr)) {
				bool cached = bank->mGeneralPurposeCacheHandler.writeWord(addr, data.toUInt(), false, true, core, channel);

				if (!cached)
					mBackgroundMemory->writeWord(addr, data.toUInt());

				return;
			}

			bank = bank->mNextMemoryBank;
		}

		assert(false);
		return;
	}
=======
	assert(mConfig.Mode != MODE_INACTIVE);

  MemoryBank& bank = bankContainingAddress(addr);
  bool cached = bank.currentMemoryHandler().writeWord(addr, data.toUInt(), false, true, 0, 0);

  if (!cached)
    mBackgroundMemory->writeWord(addr, data.toUInt());
>>>>>>> 9d4a5afc
}

void MemoryBank::writeByte(MemoryAddr addr, Word data) {
	assert(mPrevMemoryBank != 0 && mNextMemoryBank != 0 && mBackgroundMemory != 0);

<<<<<<< HEAD
	assert(mBankMode != MODE_INACTIVE);

  // Don't want to record stats for this access
  uint core = -1;
  uint channel = -1;

	MemoryBank *firstBank = this;
	while (firstBank->mGroupIndex != 0)
		firstBank = firstBank->mPrevMemoryBank;

	if (mBankMode == MODE_SCRATCHPAD) {
		MemoryBank *bank = firstBank;

		for (uint groupIndex = 0; groupIndex < mGroupSize; groupIndex++) {
			if (bank->mScratchpadModeHandler.containsAddress(addr)) {
				bank->mScratchpadModeHandler.writeByte(addr, data.toUInt(), core, channel);
				return;
			}

			bank = bank->mNextMemoryBank;
		}

		assert(false);
		return;
	} else {
		MemoryBank *bank = firstBank;

		for (uint groupIndex = 0; groupIndex < mGroupSize; groupIndex++) {
			if (bank->mGeneralPurposeCacheHandler.containsAddress(addr)) {
				bool cached = bank->mGeneralPurposeCacheHandler.writeByte(addr, data.toUInt(), false, true, core, channel);
=======
	assert(mConfig.Mode != MODE_INACTIVE);
>>>>>>> 9d4a5afc

  MemoryBank& bank = bankContainingAddress(addr);
  bool cached = bank.currentMemoryHandler().writeByte(addr, data.toUInt(), false, true, 0, 0);

  if (!cached)
    mBackgroundMemory->writeByte(addr, data.toUInt());
}

void MemoryBank::reportStalls(ostream& os) {
  if (mInputQueue.full()) {
    os << mInputQueue.name() << " is full." << endl;
  }
  if (!mOutputQueue.empty()) {
    const OutputWord& outWord = mOutputQueue.peek();
    ChannelID addr;
    if (outWord.TableIndex < 8)
      addr = ChannelID(id.tile.x, id.tile.y, outWord.TableIndex, outWord.ReturnChannel);
    else
      addr = mChannelMapTable[outWord.TableIndex].ReturnChannel;

    os << this->name() << " waiting to send to " << addr << endl;
  }
}

void MemoryBank::printOperation(MemoryRequest::MemoryOperation operation,
                                MemoryAddr                     address,
                                uint32_t                       data) const {

  bool isLoad;
  string datatype;

  // Note: read-modify-write operations are printed in two phases: as a read,
  // then a write.

  switch (operation) {
  case MemoryRequest::LOAD_W:
  case MemoryRequest::LOAD_LINKED:
    isLoad = true;  datatype = "word";      break;
  case MemoryRequest::LOAD_HW:
    isLoad = true;  datatype = "half-word"; break;
  case MemoryRequest::LOAD_B:
    isLoad = true;  datatype = "byte";      break;
  case MemoryRequest::STORE_W:
  case MemoryRequest::STORE_CONDITIONAL:
    isLoad = false; datatype = "word";      break;
  case MemoryRequest::STORE_HW:
    isLoad = false; datatype = "half-word"; break;
  case MemoryRequest::STORE_B:
    isLoad = false; datatype = "byte";      break;
  default:
    assert(false);
    break;
  }

  cout << this->name() << (isLoad ? " read " : " wrote ") << datatype << " "
       << data << (isLoad ? " from" : " to") << " 0x" << std::hex << address << std::dec << endl;

}

void MemoryBank::printConfiguration() const {
  uint startBank = mConfig.GroupBaseBank;
  uint endBank = startBank + mConfig.GroupSize - 1;
  stringstream mode;
  if (mConfig.Mode == MODE_SCRATCHPAD)
    mode << "scratchpad";
  else
    mode << "cache (associativity " << mConfig.WayCount << ")";
  uint lineSize = mConfig.LineSize;

  cout << "MEMORY CONFIG: tile " << id.tile << ", banks " << startBank << "-"
      << endBank << ", line size " << lineSize << " bytes, " << mode.str() << endl;
}<|MERGE_RESOLUTION|>--- conflicted
+++ resolved
@@ -31,13 +31,6 @@
 #include "../../Utility/Instrumentation/Network.h"
 #include "../../Utility/Trace/MemoryTrace.h"
 #include "../../Utility/Parameters.h"
-<<<<<<< HEAD
-#include "GeneralPurposeCacheHandler.h"
-#include "ScratchpadModeHandler.h"
-#include "SimplifiedOnChipScratchpad.h"
-#include "MemoryBank.h"
-=======
->>>>>>> 9d4a5afc
 #include "../../Exceptions/UnsupportedFeatureException.h"
 #include "../../Exceptions/InvalidOptionException.h"
 
@@ -55,13 +48,6 @@
   return mRingRequestOutputPending ? mDelayedRingRequestOutput : mActiveRingRequestOutput;
 }
 
-<<<<<<< HEAD
-uint MemoryBank::homeTile(MemoryAddr address) {
-  // TODO: access directory
-
-  // Total cache on tile = 64kB = 2^16B
-  return (address >> 16) % NUM_COMPUTE_TILES;
-=======
 void MemoryBank::updatedRingRequest() {
   if (mRingRequestOutputPending)
     mFSMState = STATE_WAIT_RING_OUTPUT;
@@ -69,7 +55,6 @@
     mRingRequestOutputPending = true;
     mFSMState = STATE_IDLE;
   }
->>>>>>> 9d4a5afc
 }
 
 AbstractMemoryHandler& MemoryBank::currentMemoryHandler() {
@@ -79,44 +64,6 @@
     case MODE_GP_CACHE:
       return mGeneralPurposeCacheHandler;
     default:
-<<<<<<< HEAD
-      throw InvalidOptionException("MemoryBank input queue", mCurrentInput);
-      return NetworkData();
-  }
-}
-
-const NetworkData MemoryBank::readNextRequest() {
-  // Use the peek method to handle the NONE state and perform any assertions.
-  NetworkData result = peekNextRequest();
-
-  // Dequeue the item from its queue.
-  if (mCurrentInput == INPUT_MEMORIES)
-    mInputReqQueue.read();
-  else if (mCurrentInput == INPUT_CORES) {
-    mInputQueue.read();
-    if (DEBUG)
-      cout << this->name() << " dequeued " << result << endl;
-  }
-
-  if (result.endOfPacket())
-    mCurrentInput = INPUT_NONE;
-
-  return result;
-}
-
-bool MemoryBank::currentInputEmpty() {
-  switch (mCurrentInput) {
-    case INPUT_NONE:
-      return mInputReqQueue.empty() && mInputQueue.empty();
-    case INPUT_MEMORIES:
-      return mInputReqQueue.empty();
-    case INPUT_CORES:
-      return mInputQueue.empty();
-    default:
-      throw InvalidOptionException("MemoryBank input queue", mCurrentInput);
-      return true;
-  }
-=======
       throw InvalidOptionException("current memory handler", mConfig.Mode);
   }
 }
@@ -141,7 +88,6 @@
   // Alternatively, may prefer to choose based on which queue the request was
   // taken from.
   return (mActiveRequest.getMemoryMetadata().returnTileX == 0);
->>>>>>> 9d4a5afc
 }
 
 bool MemoryBank::processRingEvent() {
@@ -248,8 +194,7 @@
 				break;
 
 			default:
-			  throw InvalidOptionException("ring network request type",
-			      mActiveRingRequestInput.Header.PassThrough.EnvelopedRequestType);
+				assert(false);
 				break;
 			}
 
@@ -275,8 +220,7 @@
 		break;
 
 	default:
-	  throw InvalidOptionException("ring network request type",
-	      mActiveRingRequestInput.Header.RequestType);
+		assert(false);
 		break;
 	}
 
@@ -290,13 +234,6 @@
   if (mInputQueue.empty())
 		return false;
 
-<<<<<<< HEAD
-  NetworkData request = peekNextRequest();
-    
-	mActiveTableIndex = request.channelID().getChannel();
-	mActiveReturnChannel = request.returnAddr();
-	mActiveRequest = MemoryRequest(request.payload());
-=======
   NetworkRequest request = mInputQueue.peek();
 
   if (DEBUG)
@@ -305,17 +242,12 @@
 	mActiveData.TableIndex = request.channelID().channel;
 	mActiveData.ReturnChannel = request.getMemoryMetadata().returnChannel;
 	mActiveRequest = request;
->>>>>>> 9d4a5afc
 	bool inputWordProcessed = true;
 
 	switch (mActiveRequest.getMemoryMetadata().opcode) {
 	case MemoryRequest::CONTROL:
 		if (DEBUG)
-<<<<<<< HEAD
-			cout << this->name() << " starting CONTROL request on channel " << mActiveTableIndex << endl;
-=======
 			cout << this->name() << " starting CONTROL request on channel " << mActiveData.TableIndex << endl;
->>>>>>> 9d4a5afc
 
 		if (mChannelMapTable[mActiveData.TableIndex].FetchPending) {
 			if (DEBUG)
@@ -364,11 +296,7 @@
 			}
 		} else {
 			if (DEBUG)
-<<<<<<< HEAD
-				cout << this->name() << " starting SET_MODE opcode on channel " << mActiveTableIndex << endl;
-=======
 				cout << this->name() << " starting SET_MODE opcode on channel " << mActiveData.TableIndex << endl;
->>>>>>> 9d4a5afc
 
 			MemoryRequest configuration = mActiveRequest.payload();
 
@@ -396,41 +324,17 @@
 
 			// Print a description of the configuration, so we can more-easily tell
 			// whether cores are acting consistently.
-<<<<<<< HEAD
-			if (DEBUG || Arguments::summarise()) {
-			  uint tile = id.getTile();
-			  uint startBank = mGroupBaseBank;
-			  uint endBank = startBank + mGroupSize - 1;
-			  stringstream mode;
-			  if (mBankMode == MODE_SCRATCHPAD)
-			    mode << "scratchpad";
-			  else
-			    mode << "cache (associativity " << mWayCount << ")";
-			  uint lineSize = mLineSize;
-
-			  cout << "MEMORY CONFIG: tile " << tile << ", banks " << startBank << "-"
-			      << endBank << ", line size " << lineSize << ", " << mode.str() << endl;
-			}
-
-			if (mGroupIndex < mGroupSize - 1) {
-=======
 			if (DEBUG || Arguments::summarise())
 			  printConfiguration();
 
 			if (mConfig.GroupIndex < mConfig.GroupSize - 1) {
->>>>>>> 9d4a5afc
 				// Forward request through ring network
 
         RingNetworkRequest& request = getAvailableRingRequest();
 
-<<<<<<< HEAD
-			if (DEBUG)
-				cout << this->name() << " starting SET_CHMAP opcode on channel " << mActiveTableIndex << endl;
-=======
         request.Header.RequestType = RING_SET_MODE;
         request.Header.SetMode = mConfig;
         request.Header.SetMode.GroupIndex++;
->>>>>>> 9d4a5afc
 
         updatedRingRequest();
 
@@ -455,11 +359,7 @@
 	case MemoryRequest::LOAD_AND_XOR:
 	case MemoryRequest::EXCHANGE:
 		if (DEBUG)
-<<<<<<< HEAD
-			cout << this->name() << " starting scalar request on channel " << mActiveTableIndex << endl;
-=======
 			cout << this->name() << " starting scalar request on channel " << mActiveData.TableIndex << endl;
->>>>>>> 9d4a5afc
 
 		mActiveData.Address = mActiveRequest.payload().toUInt();
 		mFSMState = STATE_LOCAL_MEMORY_ACCESS;
@@ -468,11 +368,7 @@
 
 	case MemoryRequest::IPK_READ:
 		if (DEBUG)
-<<<<<<< HEAD
-			cout << this->name() << " starting IPK_READ request on channel " << mActiveTableIndex << endl;
-=======
 			cout << this->name() << " starting IPK_READ request on channel " << mActiveData.TableIndex << endl;
->>>>>>> 9d4a5afc
 
 		if (ENERGY_TRACE)
 		  Instrumentation::MemoryBank::initiateIPKRead(cBankNumber, false);
@@ -482,21 +378,6 @@
 
 		break;
 
-<<<<<<< HEAD
-	case MemoryRequest::BURST_READ:
-		if (DEBUG)
-			cout << this->name() << " starting BURST_READ request on channel " << mActiveTableIndex << endl;
-
-		mActiveAddress = mActiveRequest.getPayload();
-		mFSMCallbackState = STATE_LOCAL_BURST_READ;
-		mFSMState = STATE_FETCH_BURST_LENGTH;
-
-		break;
-
-	case MemoryRequest::BURST_WRITE:
-		if (DEBUG)
-			cout << this->name() << " starting BURST_WRITE request on channel " << mActiveTableIndex << endl;
-=======
 	case MemoryRequest::UPDATE_DIRECTORY_ENTRY:
     if (DEBUG) {
       cout << this->name() << " starting DIRECTORY_UPDATE request on channel " << mActiveData.TableIndex << endl;
@@ -507,7 +388,6 @@
     mOutputReqQueue.write(mActiveRequest);
     mFSMState = STATE_IDLE;
     break;
->>>>>>> 9d4a5afc
 
 	case MemoryRequest::UPDATE_DIRECTORY_MASK:
     if (DEBUG) {
@@ -521,12 +401,8 @@
 	  break;
 
 	default:
-<<<<<<< HEAD
-	  throw InvalidOptionException("memory operation", mActiveRequest.getOperation());
-=======
 		cout << this->name() << " starting invalid memory request type (" << mActiveRequest.getMemoryMetadata().opcode << ")" << endl;
 		assert(false);
->>>>>>> 9d4a5afc
 		break;
 	}
 
@@ -542,102 +418,13 @@
 	assert(mConfig.Mode != MODE_INACTIVE);
 	assert(mActiveData.TableIndex < 8 || mChannelMapTable[mActiveData.TableIndex].Valid);
 
-<<<<<<< HEAD
-	uint core = mActiveTableIndex + id.getTile()*CORES_PER_TILE;
-	uint channel = mActiveReturnChannel;
-
-	if (mOutputQueue.full() && (mActiveRequest.isSingleLoad())) {
-		// Delay load request until there is room in the output queue available
-=======
 	if (mOutputQueue.full()/* && (mActiveRequest.isSingleLoad())*/) {
 		// Delay /*load*/ request until there is room in the output queue available
->>>>>>> 9d4a5afc
 
 		if (DEBUG)
 			cout << this->name() << " delayed scalar request due to full output queue" << endl;
 
 		return;
-<<<<<<< HEAD
-	} else if (mBankMode == MODE_SCRATCHPAD) {
-		assert(mScratchpadModeHandler.containsAddress(mActiveAddress));
-
-		if (mActiveRequest.isSingleLoad()) {
-			uint32_t data;
-
-			switch (mActiveRequest.getOperation()) {
-			case MemoryRequest::LOAD_W:		data = mScratchpadModeHandler.readWord(mActiveAddress, false, core, channel);	break;
-			case MemoryRequest::LOAD_HW:	data = mScratchpadModeHandler.readHalfWord(mActiveAddress, core, channel);		break;
-			case MemoryRequest::LOAD_B:		data = mScratchpadModeHandler.readByte(mActiveAddress, core, channel);			break;
-			default: throw InvalidOptionException("memory load operation", mActiveRequest.getOperation()); break;
-			}
-
-			if (DEBUG) {
-				switch (mActiveRequest.getOperation()) {
-				case MemoryRequest::LOAD_W:
-					cout << this->name() << " read word " << data << " from 0x" << std::hex << mActiveAddress << std::dec << endl;
-					break;
-				case MemoryRequest::LOAD_HW:
-					cout << this->name() << " read halfword " << data << " from 0x" << std::hex << mActiveAddress << std::dec << endl;
-					break;
-				case MemoryRequest::LOAD_B:
-					cout << this->name() << " read byte " << data << " from 0x" << std::hex << mActiveAddress << std::dec << endl;
-					break;
-				default:
-				  throw InvalidOptionException("memory load operation", mActiveRequest.getOperation());
-					break;
-				}
-			}
-
-			// Enqueue output request
-
-			OutputWord outWord;
-			outWord.TableIndex = mActiveTableIndex;
-			outWord.ReturnChannel = mActiveReturnChannel;
-			outWord.Data = Word(data);
-			outWord.PortClaim = false;
-			outWord.LastWord = true;
-
-			mOutputQueue.write(outWord);
-		} else if (mActiveRequest.isSingleStore()) {
-			if (currentInputEmpty())
-				return;
-
-			MemoryRequest payload(readNextRequest().payload());
-			assert(payload.getOperation() == MemoryRequest::PAYLOAD_ONLY);
-
-			switch (mActiveRequest.getOperation()) {
-			case MemoryRequest::STORE_W:	mScratchpadModeHandler.writeWord(mActiveAddress, payload.getPayload(), core, channel);		break;
-			case MemoryRequest::STORE_HW:	mScratchpadModeHandler.writeHalfWord(mActiveAddress, payload.getPayload(), core, channel);	break;
-			case MemoryRequest::STORE_B:	mScratchpadModeHandler.writeByte(mActiveAddress, payload.getPayload(), core, channel);		break;
-			default: throw InvalidOptionException("memory store operation", mActiveRequest.getOperation()); break;
-			}
-
-			if (DEBUG) {
-				switch (mActiveRequest.getOperation()) {
-				case MemoryRequest::STORE_W:
-					cout << this->name() << " wrote word " << payload.getPayload() << " to 0x" << std::hex << mActiveAddress << std::dec << endl;
-					break;
-				case MemoryRequest::STORE_HW:
-					cout << this->name() << " wrote halfword " << payload.getPayload() << " to 0x" << std::hex << mActiveAddress << std::dec << endl;
-					break;
-				case MemoryRequest::STORE_B:
-					cout << this->name() << " wrote byte " << payload.getPayload() << " to 0x" << std::hex << mActiveAddress << std::dec << endl;
-					break;
-				default:
-				  throw InvalidOptionException("memory store operation", mActiveRequest.getOperation());
-					break;
-				}
-			}
-		} else {
-			assert(false);
-		}
-
-		// Chain next request
-
-		if (!processRingEvent())
-			processMessageHeader();
-=======
->>>>>>> 9d4a5afc
 	} else {
 	  AbstractMemoryHandler& handler = currentMemoryHandler();
 		assert(handler.containsAddress(mActiveData.Address));
@@ -647,42 +434,6 @@
 			bool cacheHit;
 			uint32_t data;
 
-<<<<<<< HEAD
-			switch (mActiveRequest.getOperation()) {
-			case MemoryRequest::LOAD_W:		cacheHit = mGeneralPurposeCacheHandler.readWord(mActiveAddress, data, false, mCacheResumeRequest, false, core, channel);	break;
-			case MemoryRequest::LOAD_HW:	cacheHit = mGeneralPurposeCacheHandler.readHalfWord(mActiveAddress, data, mCacheResumeRequest, false, core, channel);		break;
-			case MemoryRequest::LOAD_B:		cacheHit = mGeneralPurposeCacheHandler.readByte(mActiveAddress, data, mCacheResumeRequest, false, core, channel);			break;
-
-			// FIXME: temporary hack. Desired code is commented out below.
-			case MemoryRequest::LOAD_THROUGH_W:
-        cacheHit = true;
-        data = mBackgroundMemory->readWord(mActiveAddress).toUInt();
-        mActiveRequest.clearThroughAccess();
-        break;
-      case MemoryRequest::LOAD_THROUGH_HW:
-        cacheHit = true;
-        data = mBackgroundMemory->readWord(mActiveAddress & ~3).toUInt();
-        if (mActiveAddress & 2)
-          data = (data >> 16) & 0xFFFF;
-        else
-          data = data & 0xFFFF;
-        mActiveRequest.clearThroughAccess();
-        break;
-      case MemoryRequest::LOAD_THROUGH_B:
-        cacheHit = true;
-        data = mBackgroundMemory->readByte(mActiveAddress).toUInt();
-        mActiveRequest.clearThroughAccess();
-        break;
-/*
-			case MemoryRequest::LOAD_THROUGH_W:
-			case MemoryRequest::LOAD_THROUGH_HW:
-			case MemoryRequest::LOAD_THROUGH_B:
-			  cacheHit = false;
-			  mActiveRequest.clearThroughAccess();  // Perform a normal load when the data arrives
-			  break;
-*/
-			default: throw InvalidOptionException("memory load operation", mActiveRequest.getOperation()); break;
-=======
 			switch (mActiveRequest.getMemoryMetadata().opcode) {
 			case MemoryRequest::LOAD_W:		cacheHit = handler.readWord(mActiveData.Address, data, false, mCacheResumeRequest, false, mActiveData.TableIndex, mActiveData.ReturnChannel);	break;
 			case MemoryRequest::LOAD_HW:	cacheHit = handler.readHalfWord(mActiveData.Address, data, mCacheResumeRequest, false, mActiveData.TableIndex, mActiveData.ReturnChannel);		break;
@@ -693,35 +444,15 @@
 			    mReservations.makeReservation(requestingComponent(), mActiveData.Address);
 			  break;
 			default:						assert(false);																								break;
->>>>>>> 9d4a5afc
 			}
 
 			assert(!(mCacheResumeRequest && !cacheHit));
 			mCacheResumeRequest = false;
 
 			if (cacheHit) {
-<<<<<<< HEAD
-				if (DEBUG) {
-					switch (mActiveRequest.getOperation()) {
-					case MemoryRequest::LOAD_W:
-						cout << this->name() << " read word " << data << " from 0x" << std::hex << mActiveAddress << std::dec << endl;
-						break;
-					case MemoryRequest::LOAD_HW:
-						cout << this->name() << " read halfword " << data << " from 0x" << std::hex << mActiveAddress << std::dec << endl;
-						break;
-					case MemoryRequest::LOAD_B:
-						cout << this->name() << " read byte " << data << " from 0x" << std::hex << mActiveAddress << std::dec << endl;
-						break;
-					default:
-					  throw InvalidOptionException("memory load operation", mActiveRequest.getOperation());
-						break;
-					}
-				}
-=======
 				if (DEBUG)
 				  printOperation(mActiveRequest.getMemoryMetadata().opcode,
 				                 mActiveData.Address, data);
->>>>>>> 9d4a5afc
 
 				// Enqueue output request
 				OutputWord outWord(Word(data), mActiveData.TableIndex, mActiveData.ReturnChannel, false, true);
@@ -750,45 +481,6 @@
 				cout << "!!!! " << mActiveRequest.getMemoryMetadata().opcode << " | " << mActiveData.Address << " | " << flit.getMemoryMetadata().opcode << " | " << flit.payload() << endl;
 			}
 
-<<<<<<< HEAD
-			// The received word should be the continuation of the previous operation
-			// (and should come from the same source core?).
-//			assert(mActiveRequest.getChannelID().getComponentID().getPosition() == payload.getChannelID().getComponentID().getPosition());
-			assert(payload.getOperation() == MemoryRequest::PAYLOAD_ONLY);
-
-			switch (mActiveRequest.getOperation()) {
-//			case MemoryRequest::STORE_THROUGH_W:
-			case MemoryRequest::STORE_W:	cacheHit = mGeneralPurposeCacheHandler.writeWord(mActiveAddress, payload.getPayload(), mCacheResumeRequest, false, core, channel);		break;
-//			case MemoryRequest::STORE_THROUGH_HW:
-			case MemoryRequest::STORE_HW:	cacheHit = mGeneralPurposeCacheHandler.writeHalfWord(mActiveAddress, payload.getPayload(), mCacheResumeRequest, false, core, channel);	break;
-//			case MemoryRequest::STORE_THROUGH_B:
-			case MemoryRequest::STORE_B:	cacheHit = mGeneralPurposeCacheHandler.writeByte(mActiveAddress, payload.getPayload(), mCacheResumeRequest, false, core, channel);		break;
-
-			// FIXME: temporary hack. Would prefer to use commented out code both
-			// above and below.
-      case MemoryRequest::STORE_THROUGH_W:
-        cacheHit = true;
-        mBackgroundMemory->writeWord(mActiveAddress, payload.getPayload());
-        break;
-      case MemoryRequest::STORE_THROUGH_HW: {
-        cacheHit = true;
-        uint32_t olddata = mBackgroundMemory->readWord(mActiveAddress & ~3).toUInt();
-        uint32_t newdata;
-        if (mActiveAddress & 2)
-          newdata = ((payload.getPayload() & 0xFFFF) << 16) | (olddata & 0xFFFF);
-        else
-          newdata = ((olddata & 0xFFFF0000)) | (payload.getPayload() & 0xFFFF);
-
-        mBackgroundMemory->writeWord(mActiveAddress & ~3, newdata);
-        break;
-      }
-      case MemoryRequest::STORE_THROUGH_B:
-        cacheHit = true;
-        mBackgroundMemory->writeByte(mActiveAddress, payload.getPayload());
-        break;
-
-			default: throw InvalidOptionException("memory store operation", mActiveRequest.getOperation()); break;
-=======
 			// The received word should be the continuation of the previous operation.
 			assert(flit.getMemoryMetadata().opcode == MemoryRequest::PAYLOAD_ONLY);
 
@@ -812,7 +504,6 @@
 			  break;
 			}
 			default:						assert(false);																											break;
->>>>>>> 9d4a5afc
 			}
 
 			assert(!(mCacheResumeRequest && !cacheHit));
@@ -826,28 +517,8 @@
 				mReservations.clearReservation(mActiveData.Address);
 
 				if (DEBUG) {
-<<<<<<< HEAD
-					switch (mActiveRequest.getOperation()) {
-					case MemoryRequest::STORE_W:
-					case MemoryRequest::STORE_THROUGH_W:
-						cout << this->name() << " wrote word " << payload.getPayload() << " to 0x" << std::hex << mActiveAddress << std::dec << endl;
-						break;
-					case MemoryRequest::STORE_HW:
-					case MemoryRequest::STORE_THROUGH_HW:
-						cout << this->name() << " wrote halfword " << payload.getPayload() << " to 0x" << std::hex << mActiveAddress << std::dec << endl;
-						break;
-					case MemoryRequest::STORE_B:
-					case MemoryRequest::STORE_THROUGH_B:
-						cout << this->name() << " wrote byte " << payload.getPayload() << " to 0x" << std::hex << mActiveAddress << std::dec << endl;
-						break;
-					default:
-					  throw InvalidOptionException("memory store operation", mActiveRequest.getOperation());
-						break;
-					}
-=======
 				  cout << this->name() << " dequeued " << flit << endl;
 				  printOperation(mActiveRequest.getMemoryMetadata().opcode, mActiveData.Address, flit.payload().toUInt());
->>>>>>> 9d4a5afc
 				}
 
 				// Chain next request
@@ -859,51 +530,6 @@
 				mCacheFSMState = GP_CACHE_STATE_PREPARE;
 			}
 
-<<<<<<< HEAD
-		} else {
-			assert(false);
-		}
-	}
-}
-
-void MemoryBank::processLocalIPKRead() {
-	assert(mBankMode != MODE_INACTIVE);
-	assert(mActiveTableIndex < 8 || mChannelMapTable[mActiveTableIndex].Valid);
-	assert(mActiveRequest.getOperation() == MemoryRequest::IPK_READ);
-
-	uint core = mActiveTableIndex + id.getTile()*CORES_PER_TILE;
-	uint channel = mActiveReturnChannel;
-
-	if (mOutputQueue.full()) {
-		// Delay load request until there is room in the output queue available
-
-		return;
-	} else if (mBankMode == MODE_SCRATCHPAD) {
-		assert(mScratchpadModeHandler.containsAddress(mActiveAddress));
-
-		uint32_t data = mScratchpadModeHandler.readWord(mActiveAddress, true, core, channel);
-    Instruction inst(data);
-    bool endOfPacket = inst.endOfPacket();
-
-    // Enqueue output request
-
-    OutputWord outWord;
-    outWord.TableIndex = mActiveTableIndex;
-    outWord.ReturnChannel = mActiveReturnChannel;
-    outWord.Data = inst;
-    outWord.PortClaim = false;
-    outWord.LastWord = endOfPacket ||
-                       !mScratchpadModeHandler.containsAddress(mActiveAddress+4);
-
-    mOutputQueue.write(outWord);
-
-    // Handle IPK streaming
-
-    if (endOfPacket) {
-      if (Arguments::memoryTrace()) MemoryTrace::stopIPK(cBankNumber, mActiveAddress);
-
-      // Chain next request
-=======
 		// Read-modify-writes
 		} else if (MemoryRequest::isReadModifyWrite(mActiveRequest.getMemoryMetadata().opcode)) {
 
@@ -922,27 +548,16 @@
           default:
             assert(false); break;
         }
->>>>>>> 9d4a5afc
 
         assert(!(mCacheResumeRequest && !cacheHit));
         mCacheResumeRequest = false;
 
-<<<<<<< HEAD
-      if (mScratchpadModeHandler.containsAddress(mActiveAddress)) {
-        if (!mScratchpadModeHandler.sameLine(mActiveAddress - 4, mActiveAddress))
-          if (Arguments::memoryTrace()) MemoryTrace::splitLineIPK(cBankNumber, mActiveAddress);
-
-        mFSMState = STATE_LOCAL_IPK_READ;
-      } else {
-        if (Arguments::memoryTrace()) MemoryTrace::splitBankIPK(cBankNumber, mActiveAddress);
-=======
         if (cacheHit) {
           mRMWData = data;
           mRMWDataValid = true;
 
           if (DEBUG)
             printOperation(MemoryRequest::LOAD_W, mActiveData.Address, data);
->>>>>>> 9d4a5afc
 
           // Enqueue output request
           OutputWord outWord(Word(data), mActiveData.TableIndex, mActiveData.ReturnChannel, false, true);
@@ -959,15 +574,7 @@
         if (mInputQueue.empty())
           return;
 
-<<<<<<< HEAD
-		uint32_t data;
-		bool cacheHit = mGeneralPurposeCacheHandler.readWord(mActiveAddress, data, true, mCacheResumeRequest, false, core, channel);
-
-		assert(!(mCacheResumeRequest && !cacheHit));
-		mCacheResumeRequest = false;
-=======
         NetworkRequest flit = mInputQueue.read();
->>>>>>> 9d4a5afc
 
         if (flit.getMemoryMetadata().opcode != MemoryRequest::PAYLOAD_ONLY) {
           cout << "!!!! " << mActiveRequest.getMemoryMetadata().opcode << " | " << mActiveData.Address << " | " << flit.getMemoryMetadata().opcode << " | " << flit.payload() << endl;
@@ -1003,107 +610,14 @@
         // Invalidate any atomic transactions relying on the overwritten data.
         mReservations.clearReservation(mActiveData.Address);
 
-<<<<<<< HEAD
-      if (endOfPacket) {
-        if (Arguments::memoryTrace()) MemoryTrace::stopIPK(cBankNumber, mActiveAddress);
-=======
         if (DEBUG) {
           cout << this->name() << " dequeued " << flit << endl;
           printOperation(MemoryRequest::STORE_W, mActiveData.Address, flit.payload().toUInt());
         }
->>>>>>> 9d4a5afc
 
         // Chain next request
         if (!processRingEvent())
           processMessageHeader();
-<<<<<<< HEAD
-      } else {
-        mActiveAddress += 4;
-
-        if (mGeneralPurposeCacheHandler.containsAddress(mActiveAddress)) {
-          if (!mGeneralPurposeCacheHandler.sameLine(mActiveAddress - 4, mActiveAddress))
-            if (Arguments::memoryTrace()) MemoryTrace::splitLineIPK(cBankNumber, mActiveAddress);
-
-          mFSMState = STATE_LOCAL_IPK_READ;
-        } else {
-          if (Arguments::memoryTrace()) MemoryTrace::splitBankIPK(cBankNumber, mActiveAddress);
-
-          if (mGroupIndex == mGroupSize - 1) {
-            if (mRingRequestOutputPending) {
-              mDelayedRingRequestOutput.Header.RequestType = RING_PASS_THROUGH;
-              mDelayedRingRequestOutput.Header.PassThrough.DestinationBankNumber = mGroupBaseBank;
-              mDelayedRingRequestOutput.Header.PassThrough.EnvelopedRequestType = RING_IPK_READ_HAND_OFF;
-              mDelayedRingRequestOutput.Header.PassThrough.Address = mActiveAddress;
-              mDelayedRingRequestOutput.Header.PassThrough.Count = 0;
-              mDelayedRingRequestOutput.Header.PassThrough.TableIndex = mActiveTableIndex;
-              mDelayedRingRequestOutput.Header.PassThrough.ReturnChannel = mActiveReturnChannel;
-              mDelayedRingRequestOutput.Header.PassThrough.PartialInstructionPending = false;
-              mDelayedRingRequestOutput.Header.PassThrough.PartialInstructionData = 0;
-
-              mFSMState = STATE_WAIT_RING_OUTPUT;
-            } else {
-              mRingRequestOutputPending = true;
-              mActiveRingRequestOutput.Header.RequestType = RING_PASS_THROUGH;
-              mActiveRingRequestOutput.Header.PassThrough.DestinationBankNumber = mGroupBaseBank;
-              mActiveRingRequestOutput.Header.PassThrough.EnvelopedRequestType = RING_IPK_READ_HAND_OFF;
-              mActiveRingRequestOutput.Header.PassThrough.Address = mActiveAddress;
-              mActiveRingRequestOutput.Header.PassThrough.Count = 0;
-              mActiveRingRequestOutput.Header.PassThrough.TableIndex = mActiveTableIndex;
-              mActiveRingRequestOutput.Header.PassThrough.ReturnChannel = mActiveReturnChannel;
-              mActiveRingRequestOutput.Header.PassThrough.PartialInstructionPending = false;
-              mActiveRingRequestOutput.Header.PassThrough.PartialInstructionData = 0;
-
-              // Chain next request
-
-              if (!processRingEvent())
-                processMessageHeader();
-            }
-          } else {
-            if (mRingRequestOutputPending) {
-              mDelayedRingRequestOutput.Header.RequestType = RING_IPK_READ_HAND_OFF;
-              mDelayedRingRequestOutput.Header.IPKReadHandOff.Address = mActiveAddress;
-              mDelayedRingRequestOutput.Header.IPKReadHandOff.TableIndex = mActiveTableIndex;
-              mDelayedRingRequestOutput.Header.IPKReadHandOff.ReturnChannel = mActiveReturnChannel;
-              mDelayedRingRequestOutput.Header.IPKReadHandOff.PartialInstructionPending = false;
-              mDelayedRingRequestOutput.Header.IPKReadHandOff.PartialInstructionData = 0;
-
-              mFSMState = STATE_WAIT_RING_OUTPUT;
-            } else {
-              mRingRequestOutputPending = true;
-              mActiveRingRequestOutput.Header.RequestType = RING_IPK_READ_HAND_OFF;
-              mActiveRingRequestOutput.Header.IPKReadHandOff.Address = mActiveAddress;
-              mActiveRingRequestOutput.Header.IPKReadHandOff.TableIndex = mActiveTableIndex;
-              mActiveRingRequestOutput.Header.IPKReadHandOff.ReturnChannel = mActiveReturnChannel;
-              mActiveRingRequestOutput.Header.IPKReadHandOff.PartialInstructionPending = false;
-              mActiveRingRequestOutput.Header.IPKReadHandOff.PartialInstructionData = 0;
-
-              // Chain next request
-
-              if (!processRingEvent())
-                processMessageHeader();
-            }
-          }
-        }
-      }
-		} else {
-			if (DEBUG)
-				cout << this->name() << " cache miss" << endl;
-
-			mFSMCallbackState = STATE_LOCAL_IPK_READ;
-			mFSMState = STATE_GP_CACHE_MISS;
-			mCacheFSMState = GP_CACHE_STATE_PREPARE;
-		}
-	}
-}
-
-void MemoryBank::processLocalBurstRead() {
-	//TODO: Implement burst handling completely
-	throw UnsupportedFeatureException("memory burst read");
-
-	assert(mBankMode != MODE_INACTIVE);
-	assert(mActiveTableIndex < 8 || mChannelMapTable[mActiveTableIndex].Valid);
-	assert(mActiveRequest.getOperation() == MemoryRequest::BURST_READ);
-=======
 		  }
 		}
 		else {
@@ -1116,104 +630,20 @@
 	assert(mConfig.Mode != MODE_INACTIVE);
 	assert(mActiveData.TableIndex < 8 || mChannelMapTable[mActiveData.TableIndex].Valid);
 	assert(mActiveRequest.getMemoryMetadata().opcode == MemoryRequest::IPK_READ);
->>>>>>> 9d4a5afc
-
-	uint core = mActiveTableIndex + id.getTile()*CORES_PER_TILE;
-	uint channel = mActiveReturnChannel;
 
 	if (mOutputQueue.full()) {
 		// Delay load request until there is room in the output queue available
 		return;
-<<<<<<< HEAD
-	} else if (mBankMode == MODE_SCRATCHPAD) {
-		assert(mScratchpadModeHandler.containsAddress(mActiveAddress));
-
-		uint32_t data = mScratchpadModeHandler.readWord(mActiveAddress, false, core, channel);
-		bool endOfPacket = mActiveBurstLength == 1;
-
-		// Enqueue output request
-
-		OutputWord outWord;
-		outWord.TableIndex = mActiveTableIndex;
-    outWord.ReturnChannel = mActiveReturnChannel;
-		outWord.Data = data;
-		outWord.PortClaim = false;
-		outWord.LastWord = endOfPacket;
-
-		mOutputQueue.write(outWord);
-
-		// Handle data streaming
-
-		if (endOfPacket) {
-			// Chain next request
-
-			if (!processRingEvent())
-				processMessageHeader();
-		} else {
-			mActiveAddress += 4;
-			mActiveBurstLength--;
-
-			if (mScratchpadModeHandler.containsAddress(mActiveAddress)) {
-				mFSMState = STATE_LOCAL_BURST_READ;
-			} else {
-				if (mGroupIndex == mGroupSize - 1) {
-					if (mRingRequestOutputPending) {
-						mDelayedRingRequestOutput.Header.RequestType = RING_PASS_THROUGH;
-						mDelayedRingRequestOutput.Header.PassThrough.DestinationBankNumber = mGroupBaseBank;
-						mDelayedRingRequestOutput.Header.PassThrough.EnvelopedRequestType = RING_BURST_READ_HAND_OFF;
-						mDelayedRingRequestOutput.Header.PassThrough.Address = mActiveAddress;
-						mDelayedRingRequestOutput.Header.PassThrough.Count = mActiveBurstLength;
-						mDelayedRingRequestOutput.Header.PassThrough.TableIndex = mActiveTableIndex;
-						mDelayedRingRequestOutput.Header.PassThrough.ReturnChannel = mActiveReturnChannel;
-
-						mFSMState = STATE_WAIT_RING_OUTPUT;
-					} else {
-						mRingRequestOutputPending = true;
-						mActiveRingRequestOutput.Header.RequestType = RING_PASS_THROUGH;
-						mActiveRingRequestOutput.Header.PassThrough.DestinationBankNumber = mGroupBaseBank;
-						mActiveRingRequestOutput.Header.PassThrough.EnvelopedRequestType = RING_BURST_READ_HAND_OFF;
-						mActiveRingRequestOutput.Header.PassThrough.Address = mActiveAddress;
-						mActiveRingRequestOutput.Header.PassThrough.Count = mActiveBurstLength;
-						mActiveRingRequestOutput.Header.PassThrough.TableIndex = mActiveTableIndex;
-						mActiveRingRequestOutput.Header.PassThrough.ReturnChannel = mActiveReturnChannel;
-
-						// Chain next request
-
-						if (!processRingEvent())
-							processMessageHeader();
-					}
-				} else {
-					if (mRingRequestOutputPending) {
-						mDelayedRingRequestOutput.Header.RequestType = RING_BURST_READ_HAND_OFF;
-						mDelayedRingRequestOutput.Header.BurstReadHandOff.Address = mActiveAddress;
-						mDelayedRingRequestOutput.Header.BurstReadHandOff.Count = mActiveBurstLength;
-						mDelayedRingRequestOutput.Header.BurstReadHandOff.TableIndex = mActiveTableIndex;
-						mDelayedRingRequestOutput.Header.BurstReadHandOff.ReturnChannel = mActiveReturnChannel;
-
-						mFSMState = STATE_WAIT_RING_OUTPUT;
-					} else {
-						mRingRequestOutputPending = true;
-						mActiveRingRequestOutput.Header.RequestType = RING_BURST_READ_HAND_OFF;
-						mActiveRingRequestOutput.Header.BurstReadHandOff.Address = mActiveAddress;
-						mActiveRingRequestOutput.Header.BurstReadHandOff.Count = mActiveBurstLength;
-						mActiveRingRequestOutput.Header.BurstReadHandOff.TableIndex = mActiveTableIndex;
-						mActiveRingRequestOutput.Header.BurstReadHandOff.ReturnChannel = mActiveReturnChannel;
-=======
 	} else {
 		if (DEBUG)
 			cout << this->name() << " reading instruction at address 0x" << std::hex << mActiveData.Address << std::dec << " from local cache" << endl;
->>>>>>> 9d4a5afc
 
 		AbstractMemoryHandler& handler = currentMemoryHandler();
 
 		assert(handler.containsAddress(mActiveData.Address));
 
 		uint32_t data;
-<<<<<<< HEAD
-		bool cacheHit = mGeneralPurposeCacheHandler.readWord(mActiveAddress, data, false, mCacheResumeRequest, false, core, channel);
-=======
 		bool cacheHit = handler.readWord(mActiveData.Address, data, true, mCacheResumeRequest, false, mActiveData.TableIndex, mActiveData.ReturnChannel);
->>>>>>> 9d4a5afc
 
 		assert(!(mCacheResumeRequest && !cacheHit));
 		mCacheResumeRequest = false;
@@ -1254,16 +684,6 @@
   } else {
     mActiveData.Address += 4;
 
-<<<<<<< HEAD
-void MemoryBank::processBurstWriteMaster() {
-	//TODO: Implement handler
-	throw UnsupportedFeatureException("memory burst write");
-}
-
-void MemoryBank::processBurstWriteSlave() {
-	//TODO: Implement handler
-  throw UnsupportedFeatureException("memory burst write");
-=======
     if (handler.containsAddress(mActiveData.Address)) {
       if (!handler.sameLine(mActiveData.Address - 4, mActiveData.Address))
         if (Arguments::memoryTrace()) MemoryTrace::splitLineIPK(cBankNumber, mActiveData.Address);
@@ -1296,7 +716,6 @@
         processMessageHeader();
     }
   }
->>>>>>> 9d4a5afc
 }
 
 void MemoryBank::processGeneralPurposeCacheMiss() {
@@ -1405,13 +824,8 @@
 		break;
 	}
 
-<<<<<<< HEAD
-	default:
-		throw InvalidOptionException("cache state", mCacheFSMState);
-=======
 	default: {
 		assert(false);
->>>>>>> 9d4a5afc
 		break;
 	}
 	} // end switch
@@ -1802,7 +1216,7 @@
       break;
 
     default:
-      throw InvalidOptionException("memory bank state", mFSMState);
+      assert(false);
       break;
     }
   }
@@ -1958,16 +1372,7 @@
   while (firstBank->mConfig.GroupIndex != 0)
     firstBank = firstBank->mPrevMemoryBank;
 
-<<<<<<< HEAD
-	// Don't want to record stats for this access
-	uint core = -1;
-	uint channel = -1;
-
-	assert(address % 4 == 0);
-	assert(mBankMode != MODE_INACTIVE);
-=======
   MemoryBank *bank = firstBank;
->>>>>>> 9d4a5afc
 
   for (uint groupIndex = 0; groupIndex < mConfig.GroupSize; groupIndex++) {
     if (bank->currentMemoryHandler().containsAddress(addr))
@@ -1976,30 +1381,15 @@
     bank = bank->mNextMemoryBank;
   }
 
-<<<<<<< HEAD
-			for (uint groupIndex = 0; groupIndex < mGroupSize; groupIndex++) {
-				if (bank->mScratchpadModeHandler.containsAddress(address + i * 4)) {
-					bank->mScratchpadModeHandler.writeWord(address + i * 4, data[i].toUInt(), core, channel);
-					break;
-				}
-=======
   assert(false);
   return *this;
 }
->>>>>>> 9d4a5afc
 
 void MemoryBank::storeData(vector<Word>& data, MemoryAddr location) {
 	assert(mPrevMemoryBank != 0 && mNextMemoryBank != 0 && mBackgroundMemory != 0);
 
-<<<<<<< HEAD
-			for (uint groupIndex = 0; groupIndex < mGroupSize; groupIndex++) {
-				if (bank->mGeneralPurposeCacheHandler.containsAddress(address + i * 4)) {
-					if (!bank->mGeneralPurposeCacheHandler.writeWord(address + i * 4, data[i].toUInt(), false, true, core, channel))
-						mBackgroundMemory->writeWord(address + i * 4, data[i]);
-=======
 	size_t count = data.size();
 	uint32_t address = location;
->>>>>>> 9d4a5afc
 
 	assert(address % 4 == 0);
 	assert(mConfig.Mode != MODE_INACTIVE);
@@ -2029,55 +1419,16 @@
 	size_t address = (start / 4) * 4;
 	size_t limit = (end / 4) * 4 + 4;
 
-<<<<<<< HEAD
-  // Don't want to record stats for this access
-  uint core = -1;
-  uint channel = -1;
-
-	assert(mBankMode != MODE_INACTIVE);
-=======
 	assert(mConfig.Mode != MODE_INACTIVE);
->>>>>>> 9d4a5afc
 
 	MemoryBank *firstBank = this;
 	while (firstBank->mConfig.GroupIndex != 0)
 		firstBank = firstBank->mPrevMemoryBank;
 
-<<<<<<< HEAD
-	if (mBankMode == MODE_SCRATCHPAD) {
-		cout << "Virtual memory group scratchpad data (banks " << (cBankNumber - mGroupIndex) << " to " << (cBankNumber - mGroupIndex + mGroupSize - 1) << "):\n" << endl;
-
-		while (address < limit) {
-			MemoryBank *bank = firstBank;
-
-			for (uint groupIndex = 0; groupIndex < mGroupSize; groupIndex++) {
-				if (bank->mScratchpadModeHandler.containsAddress(address)) {
-					uint32_t data = bank->mScratchpadModeHandler.readWord(address, false, core, channel);
-					cout << "0x" << setprecision(8) << setfill('0') << hex << address << ":  " << "0x" << setprecision(8) << setfill('0') << hex << data << endl << dec;
-					break;
-				}
-
-				bank = bank->mNextMemoryBank;
-			}
-
-			address += 4;
-		}
-	} else {
-		cout << "Virtual memory group general purpose cache data (banks " << (cBankNumber - mGroupIndex) << " to " << (cBankNumber - mGroupIndex + mGroupSize - 1) << "):\n" << endl;
-
-		while (address < limit) {
-			MemoryBank *bank = firstBank;
-
-			for (uint groupIndex = 0; groupIndex < mGroupSize; groupIndex++) {
-				if (bank->mGeneralPurposeCacheHandler.containsAddress(address)) {
-					uint32_t data;
-					bool cached = bank->mGeneralPurposeCacheHandler.readWord(address, data, false, false, true, core, channel);
-=======
 	if (mConfig.Mode == MODE_SCRATCHPAD)
 		cout << "Virtual memory group scratchpad data (banks " << (cBankNumber - mConfig.GroupIndex) << " to " << (cBankNumber - mConfig.GroupIndex + mConfig.GroupSize - 1) << "):\n" << endl;
 	else
 		cout << "Virtual memory group general purpose cache data (banks " << (cBankNumber - mConfig.GroupIndex) << " to " << (cBankNumber - mConfig.GroupIndex + mConfig.GroupSize - 1) << "):\n" << endl;
->>>>>>> 9d4a5afc
 
   while (address < limit) {
     MemoryBank& bank = bankContainingAddress(address);
@@ -2101,59 +1452,16 @@
 	assert(mPrevMemoryBank != 0 && mNextMemoryBank != 0 && mBackgroundMemory != 0);
 
 	assert(addr % 4 == 0);
-<<<<<<< HEAD
-	assert(mBankMode != MODE_INACTIVE);
-
-  // Don't want to record stats for this access
-  uint core = -1;
-  uint channel = -1;
-
-	MemoryBank *firstBank = this;
-	while (firstBank->mGroupIndex != 0)
-		firstBank = firstBank->mPrevMemoryBank;
-=======
 	assert(mConfig.Mode != MODE_INACTIVE);
->>>>>>> 9d4a5afc
 
 	MemoryBank& bank = bankContainingAddress(addr);
   uint32_t data;
   bool cached = bank.currentMemoryHandler().readWord(addr, data, false, false, true, 0, 0);
 
-<<<<<<< HEAD
-		for (uint groupIndex = 0; groupIndex < mGroupSize; groupIndex++) {
-			if (bank->mScratchpadModeHandler.containsAddress(addr))
-				return Word(bank->mScratchpadModeHandler.readWord(addr, false, core, channel));
-
-			bank = bank->mNextMemoryBank;
-		}
-
-		assert(false);
-		return Word(0);
-	} else {
-		MemoryBank *bank = firstBank;
-
-		for (uint groupIndex = 0; groupIndex < mGroupSize; groupIndex++) {
-			if (bank->mGeneralPurposeCacheHandler.containsAddress(addr)) {
-				uint32_t data;
-				bool cached = bank->mGeneralPurposeCacheHandler.readWord(addr, data, false, false, true, core, channel);
-
-				if (!cached)
-					data = mBackgroundMemory->readWord(addr).toUInt();
-				return Word(data);
-			}
-
-			bank = bank->mNextMemoryBank;
-		}
-
-		assert(false);
-		return Word(0);
-	}
-=======
   if (!cached)
     data = mBackgroundMemory->readWord(addr).toUInt();
 
   return Word(data);
->>>>>>> 9d4a5afc
 }
 
 Word MemoryBank::readByte(MemoryAddr addr) {
@@ -2161,107 +1469,20 @@
 
 	assert(mConfig.Mode != MODE_INACTIVE);
 
-<<<<<<< HEAD
-  // Don't want to record stats for this access
-  uint core = -1;
-  uint channel = -1;
-
-	MemoryBank *firstBank = this;
-	while (firstBank->mGroupIndex != 0)
-		firstBank = firstBank->mPrevMemoryBank;
-=======
   MemoryBank& bank = bankContainingAddress(addr);
   uint32_t data;
   bool cached = bank.currentMemoryHandler().readByte(addr, data, false, true, 0, 0);
->>>>>>> 9d4a5afc
 
   if (!cached)
     data = mBackgroundMemory->readByte(addr).toUInt();
 
-<<<<<<< HEAD
-		for (uint groupIndex = 0; groupIndex < mGroupSize; groupIndex++) {
-			if (bank->mScratchpadModeHandler.containsAddress(addr))
-				return Word(bank->mScratchpadModeHandler.readByte(addr, core, channel));
-
-			bank = bank->mNextMemoryBank;
-		}
-
-		assert(false);
-		return Word(0);
-	} else {
-		MemoryBank *bank = firstBank;
-
-		for (uint groupIndex = 0; groupIndex < mGroupSize; groupIndex++) {
-			if (bank->mGeneralPurposeCacheHandler.containsAddress(addr)) {
-				uint32_t data;
-				bool cached = bank->mGeneralPurposeCacheHandler.readByte(addr, data, false, true, core, channel);
-
-				if (!cached)
-					data = mBackgroundMemory->readByte(addr).toUInt();
-
-				return Word(data);
-			}
-
-			bank = bank->mNextMemoryBank;
-		}
-
-		assert(false);
-		return Word(0);
-	}
-=======
   return Word(data);
->>>>>>> 9d4a5afc
 }
 
 void MemoryBank::writeWord(MemoryAddr addr, Word data) {
 	assert(mPrevMemoryBank != 0 && mNextMemoryBank != 0 && mBackgroundMemory != 0);
 
 	assert(addr % 4 == 0);
-<<<<<<< HEAD
-	assert(mBankMode != MODE_INACTIVE);
-
-  // Don't want to record stats for this access
-  uint core = -1;
-  uint channel = -1;
-
-	MemoryBank *firstBank = this;
-	while (firstBank->mGroupIndex != 0)
-		firstBank = firstBank->mPrevMemoryBank;
-
-	if (mBankMode == MODE_SCRATCHPAD) {
-		MemoryBank *bank = firstBank;
-
-		for (uint groupIndex = 0; groupIndex < mGroupSize; groupIndex++) {
-			if (bank->mScratchpadModeHandler.containsAddress(addr)) {
-				bank->mScratchpadModeHandler.writeWord(addr, data.toUInt(), core, channel);
-				return;
-			}
-
-			bank = bank->mNextMemoryBank;
-		}
-
-		assert(false);
-		return;
-	} else {
-		MemoryBank *bank = firstBank;
-
-		for (uint groupIndex = 0; groupIndex < mGroupSize; groupIndex++) {
-			if (bank->mGeneralPurposeCacheHandler.containsAddress(addr)) {
-				bool cached = bank->mGeneralPurposeCacheHandler.writeWord(addr, data.toUInt(), false, true, core, channel);
-
-				if (!cached)
-					mBackgroundMemory->writeWord(addr, data.toUInt());
-
-				return;
-			}
-
-			bank = bank->mNextMemoryBank;
-		}
-
-		assert(false);
-		return;
-	}
-=======
 	assert(mConfig.Mode != MODE_INACTIVE);
 
   MemoryBank& bank = bankContainingAddress(addr);
@@ -2269,46 +1490,12 @@
 
   if (!cached)
     mBackgroundMemory->writeWord(addr, data.toUInt());
->>>>>>> 9d4a5afc
 }
 
 void MemoryBank::writeByte(MemoryAddr addr, Word data) {
 	assert(mPrevMemoryBank != 0 && mNextMemoryBank != 0 && mBackgroundMemory != 0);
 
-<<<<<<< HEAD
-	assert(mBankMode != MODE_INACTIVE);
-
-  // Don't want to record stats for this access
-  uint core = -1;
-  uint channel = -1;
-
-	MemoryBank *firstBank = this;
-	while (firstBank->mGroupIndex != 0)
-		firstBank = firstBank->mPrevMemoryBank;
-
-	if (mBankMode == MODE_SCRATCHPAD) {
-		MemoryBank *bank = firstBank;
-
-		for (uint groupIndex = 0; groupIndex < mGroupSize; groupIndex++) {
-			if (bank->mScratchpadModeHandler.containsAddress(addr)) {
-				bank->mScratchpadModeHandler.writeByte(addr, data.toUInt(), core, channel);
-				return;
-			}
-
-			bank = bank->mNextMemoryBank;
-		}
-
-		assert(false);
-		return;
-	} else {
-		MemoryBank *bank = firstBank;
-
-		for (uint groupIndex = 0; groupIndex < mGroupSize; groupIndex++) {
-			if (bank->mGeneralPurposeCacheHandler.containsAddress(addr)) {
-				bool cached = bank->mGeneralPurposeCacheHandler.writeByte(addr, data.toUInt(), false, true, core, channel);
-=======
 	assert(mConfig.Mode != MODE_INACTIVE);
->>>>>>> 9d4a5afc
 
   MemoryBank& bank = bankContainingAddress(addr);
   bool cached = bank.currentMemoryHandler().writeByte(addr, data.toUInt(), false, true, 0, 0);
