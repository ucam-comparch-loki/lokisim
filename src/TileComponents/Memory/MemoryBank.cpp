--- conflicted
+++ resolved
@@ -28,12 +28,8 @@
 #include "../../Datatype/Instruction.h"
 #include "../../Datatype/MemoryRequest.h"
 #include "../../Memory/BufferStorage.h"
-<<<<<<< HEAD
 #include "../../Network/Topologies/NewLocalNetwork.h"
-#include "../../Utility/MemoryTrace.h"
-=======
 #include "../../Utility/Trace/MemoryTrace.h"
->>>>>>> e061e6e5
 #include "../../Utility/Parameters.h"
 #include "GeneralPurposeCacheHandler.h"
 #include "ScratchpadModeHandler.h"
@@ -702,7 +698,7 @@
     // Handle IPK streaming
 
     if (endOfPacket) {
-      MemoryTrace::stopIPK(cBankNumber, mActiveAddress);
+      if(MEMORY_TRACE == 1) MemoryTrace::stopIPK(cBankNumber, mActiveAddress);
 
       // Chain next request
 
@@ -713,11 +709,11 @@
 
       if (mScratchpadModeHandler.containsAddress(mActiveAddress)) {
         if (!mScratchpadModeHandler.sameLine(mActiveAddress - 4, mActiveAddress))
-          MemoryTrace::splitLineIPK(cBankNumber, mActiveAddress);
+          if(MEMORY_TRACE == 1) MemoryTrace::splitLineIPK(cBankNumber, mActiveAddress);
 
         mFSMState = STATE_LOCAL_IPK_READ;
       } else {
-        MemoryTrace::splitBankIPK(cBankNumber, mActiveAddress);
+        if(MEMORY_TRACE == 1) MemoryTrace::splitBankIPK(cBankNumber, mActiveAddress);
 
         if (mGroupIndex == mGroupSize - 1) {
           if (mRingRequestOutputPending) {
@@ -805,7 +801,7 @@
       // Handle IPK streaming
 
       if (endOfPacket) {
-        MemoryTrace::stopIPK(cBankNumber, mActiveAddress);
+        if(MEMORY_TRACE == 1) MemoryTrace::stopIPK(cBankNumber, mActiveAddress);
 
         // Chain next request
 
@@ -816,11 +812,11 @@
 
         if (mGeneralPurposeCacheHandler.containsAddress(mActiveAddress)) {
           if (!mGeneralPurposeCacheHandler.sameLine(mActiveAddress - 4, mActiveAddress))
-            MemoryTrace::splitLineIPK(cBankNumber, mActiveAddress);
+            if(MEMORY_TRACE == 1) MemoryTrace::splitLineIPK(cBankNumber, mActiveAddress);
 
           mFSMState = STATE_LOCAL_IPK_READ;
         } else {
-          MemoryTrace::splitBankIPK(cBankNumber, mActiveAddress);
+          if(MEMORY_TRACE == 1) MemoryTrace::splitBankIPK(cBankNumber, mActiveAddress);
 
           if (mGroupIndex == mGroupSize - 1) {
             if (mRingRequestOutputPending) {
