/*
 * InputCrossbar.cpp
 *
 *  Created on: 18 Mar 2011
 *      Author: db434
 */

#include "InputCrossbar.h"
#include "../Datatype/AddressedWord.h"
#include "../Network/FlowControl/FlowControlIn.h"
#include "../Network/Topologies/Crossbar.h"
#include "../Network/UnclockedNetwork.h"
#include "../TileComponents/TileComponent.h"

InputCrossbar::InputCrossbar(sc_module_name name, ComponentID ID, int inputs, int outputs) :
    Component(name, ID),
    creditNet("credit", ID, outputs, inputs, inputs, TOTAL_OUTPUT_CHANNELS, 0, Dimension(1.0/CORES_PER_TILE, 0.05)),
    skewedClock("skewed_clock", sc_core::sc_time(1.0, sc_core::SC_NS), 0.5, sc_core::sc_time(0.25, sc_core::SC_NS), true) {

  Crossbar* data = new Crossbar("data", ID, inputs, outputs, 1, 1, TileComponent::inputChannelID(ID,0), Dimension(1.0/CORES_PER_TILE, 0.05));
  data->initialise();
  dataNet = new UnclockedNetwork("data_net", data);

//  Crossbar* credit = new Crossbar("credit", ID, outputs, inputs, inputs, TOTAL_OUTPUT_CHANNELS, 0, Dimension(1.0/CORES_PER_TILE, 0.05));
//  credit->initialise();
//  creditNet = new UnclockedNetwork("credit_net", credit);

<<<<<<< HEAD
InputCrossbar::InputCrossbar(sc_module_name name, const ComponentID& ID, int inputs, int outputs) :
    Component(name, ID),
    dataXbar("data", ID, inputs, outputs, 1, 1, ChannelID(ID, 0), Dimension(1.0/CORES_PER_TILE, 0.05)),
    creditXbar("credit", ID, outputs, inputs, inputs, TOTAL_OUTPUT_CHANNELS, ChannelID(0), Dimension(1.0/CORES_PER_TILE, 0.05)) {
=======
  creditNet.initialise();
>>>>>>> 6461acc6

  firstInput       = ChannelID(id, 0);
  numInputs        = inputs;
  numOutputs       = outputs;

  dataIn           = new DataInput[inputs];
  validDataIn      = new ReadyInput[inputs];
  ackDataIn        = new ReadyOutput[inputs];

  dataOut          = new sc_out<Word>[outputs];

  creditsIn        = new sc_in<int>[outputs];

  creditsOut       = new CreditOutput[inputs];
  validCreditOut   = new ReadyOutput[inputs];
  ackCreditOut     = new ReadyInput[inputs];

  dataToBuffer     = new sc_buffer<DataType>[outputs];
  creditsToNetwork = new sc_buffer<CreditType>[outputs];
  readyForData     = new sc_signal<ReadyType>[outputs];
  readyForCredit   = new sc_signal<ReadyType>[outputs];
  validData        = new sc_signal<ReadyType>[outputs];
  validCredit      = new sc_signal<ReadyType>[outputs];

  // FIXME: skewedClock doesn't work here (for only one benchmark), even when
  // it's configured to be identical to the normal clock.
  creditNet.clock(skewedClock);

  for(int i=0; i<inputs; i++) {
    dataNet->dataIn[i](dataIn[i]);
    dataNet->validDataIn[i](validDataIn[i]);
    dataNet->ackDataIn[i](ackDataIn[i]);
    creditNet.dataOut[i](creditsOut[i]);
    creditNet.validDataOut[i](validCreditOut[i]);
    creditNet.ackDataOut[i](ackCreditOut[i]);
  }

  // Create and wire up all flow control units.
  for(int i=0; i<outputs; i++) {
<<<<<<< HEAD
    FlowControlIn* fc = new FlowControlIn(sc_core::sc_gen_unique_name("fc_in"), firstInput.getComponentID(), firstInput.addChannel(i, outputs));
=======
    FlowControlIn* fc = new FlowControlIn(sc_gen_unique_name("fc_in"), firstInput+i);
>>>>>>> 6461acc6
    flowControl.push_back(fc);

    fc->clock(clock);

    fc->dataOut(dataOut[i]);
    fc->creditsIn(creditsIn[i]);

    fc->dataIn(dataToBuffer[i]);
    fc->validDataIn(validData[i]);
    fc->ackDataIn(readyForData[i]);
    fc->creditsOut(creditsToNetwork[i]);
    fc->validCreditOut(validCredit[i]);
    fc->ackCreditOut(readyForCredit[i]);

    dataNet->dataOut[i](dataToBuffer[i]);
    dataNet->validDataOut[i](validData[i]);
    dataNet->ackDataOut[i](readyForData[i]);
    creditNet.dataIn[i](creditsToNetwork[i]);
    creditNet.validDataIn[i](validCredit[i]);
    creditNet.ackDataIn[i](readyForCredit[i]);
  }
}
InputCrossbar::~InputCrossbar() {
  delete[] dataIn;
  delete[] validDataIn;
  delete[] ackDataIn;
  delete[] dataOut;
  delete[] creditsIn;
  delete[] creditsOut;
  delete[] validCreditOut;
  delete[] ackCreditOut;

  delete dataNet;

  for(unsigned int i=0; i<flowControl.size(); i++) delete flowControl[i];
}<|MERGE_RESOLUTION|>--- conflicted
+++ resolved
@@ -12,27 +12,23 @@
 #include "../Network/UnclockedNetwork.h"
 #include "../TileComponents/TileComponent.h"
 
-InputCrossbar::InputCrossbar(sc_module_name name, ComponentID ID, int inputs, int outputs) :
+InputCrossbar::InputCrossbar(sc_module_name name, const ComponentID& ID, int inputs, int outputs) :
     Component(name, ID),
-    creditNet("credit", ID, outputs, inputs, inputs, TOTAL_OUTPUT_CHANNELS, 0, Dimension(1.0/CORES_PER_TILE, 0.05)),
-    skewedClock("skewed_clock", sc_core::sc_time(1.0, sc_core::SC_NS), 0.5, sc_core::sc_time(0.25, sc_core::SC_NS), true) {
+    creditNet("credit", ID, outputs, inputs, inputs, Network::NONE, Dimension(1.0/CORES_PER_TILE, 0.05)),
+    dataNet("data", ID, inputs, outputs, 1, Network::CHANNEL, Dimension(1.0/CORES_PER_TILE, 0.05)),
+    creditClock("credit_clock", sc_core::sc_time(1.0, sc_core::SC_NS), 0.25),
+    dataClock("data_clock", sc_core::sc_time(1.0, sc_core::SC_NS), 0.75) {
 
-  Crossbar* data = new Crossbar("data", ID, inputs, outputs, 1, 1, TileComponent::inputChannelID(ID,0), Dimension(1.0/CORES_PER_TILE, 0.05));
-  data->initialise();
-  dataNet = new UnclockedNetwork("data_net", data);
+//  Crossbar* data = new Crossbar("data", ID, inputs, outputs, 1, Network::CHANNEL, Dimension(1.0/CORES_PER_TILE, 0.05));
+//  data->initialise();
+//  dataNet = new UnclockedNetwork("data_net", data);
 
 //  Crossbar* credit = new Crossbar("credit", ID, outputs, inputs, inputs, TOTAL_OUTPUT_CHANNELS, 0, Dimension(1.0/CORES_PER_TILE, 0.05));
 //  credit->initialise();
 //  creditNet = new UnclockedNetwork("credit_net", credit);
 
-<<<<<<< HEAD
-InputCrossbar::InputCrossbar(sc_module_name name, const ComponentID& ID, int inputs, int outputs) :
-    Component(name, ID),
-    dataXbar("data", ID, inputs, outputs, 1, 1, ChannelID(ID, 0), Dimension(1.0/CORES_PER_TILE, 0.05)),
-    creditXbar("credit", ID, outputs, inputs, inputs, TOTAL_OUTPUT_CHANNELS, ChannelID(0), Dimension(1.0/CORES_PER_TILE, 0.05)) {
-=======
   creditNet.initialise();
->>>>>>> 6461acc6
+  dataNet.initialise();
 
   firstInput       = ChannelID(id, 0);
   numInputs        = inputs;
@@ -44,7 +40,7 @@
 
   dataOut          = new sc_out<Word>[outputs];
 
-  creditsIn        = new sc_in<int>[outputs];
+  bufferHasSpace   = new sc_in<bool>[outputs];
 
   creditsOut       = new CreditOutput[inputs];
   validCreditOut   = new ReadyOutput[inputs];
@@ -57,14 +53,13 @@
   validData        = new sc_signal<ReadyType>[outputs];
   validCredit      = new sc_signal<ReadyType>[outputs];
 
-  // FIXME: skewedClock doesn't work here (for only one benchmark), even when
-  // it's configured to be identical to the normal clock.
-  creditNet.clock(skewedClock);
+  creditNet.clock(creditClock);
+  dataNet.clock(dataClock);
 
   for(int i=0; i<inputs; i++) {
-    dataNet->dataIn[i](dataIn[i]);
-    dataNet->validDataIn[i](validDataIn[i]);
-    dataNet->ackDataIn[i](ackDataIn[i]);
+    dataNet.dataIn[i](dataIn[i]);
+    dataNet.validDataIn[i](validDataIn[i]);
+    dataNet.ackDataIn[i](ackDataIn[i]);
     creditNet.dataOut[i](creditsOut[i]);
     creditNet.validDataOut[i](validCreditOut[i]);
     creditNet.ackDataOut[i](ackCreditOut[i]);
@@ -72,17 +67,13 @@
 
   // Create and wire up all flow control units.
   for(int i=0; i<outputs; i++) {
-<<<<<<< HEAD
-    FlowControlIn* fc = new FlowControlIn(sc_core::sc_gen_unique_name("fc_in"), firstInput.getComponentID(), firstInput.addChannel(i, outputs));
-=======
-    FlowControlIn* fc = new FlowControlIn(sc_gen_unique_name("fc_in"), firstInput+i);
->>>>>>> 6461acc6
+    FlowControlIn* fc = new FlowControlIn(sc_gen_unique_name("fc_in"), firstInput.getComponentID(), firstInput.addChannel(i, outputs));
     flowControl.push_back(fc);
 
     fc->clock(clock);
 
     fc->dataOut(dataOut[i]);
-    fc->creditsIn(creditsIn[i]);
+    fc->bufferHasSpace(bufferHasSpace[i]);
 
     fc->dataIn(dataToBuffer[i]);
     fc->validDataIn(validData[i]);
@@ -91,25 +82,24 @@
     fc->validCreditOut(validCredit[i]);
     fc->ackCreditOut(readyForCredit[i]);
 
-    dataNet->dataOut[i](dataToBuffer[i]);
-    dataNet->validDataOut[i](validData[i]);
-    dataNet->ackDataOut[i](readyForData[i]);
+    dataNet.dataOut[i](dataToBuffer[i]);
+    dataNet.validDataOut[i](validData[i]);
+    dataNet.ackDataOut[i](readyForData[i]);
     creditNet.dataIn[i](creditsToNetwork[i]);
     creditNet.validDataIn[i](validCredit[i]);
     creditNet.ackDataIn[i](readyForCredit[i]);
   }
 }
+
 InputCrossbar::~InputCrossbar() {
   delete[] dataIn;
   delete[] validDataIn;
   delete[] ackDataIn;
   delete[] dataOut;
-  delete[] creditsIn;
+  delete[] bufferHasSpace;
   delete[] creditsOut;
   delete[] validCreditOut;
   delete[] ackCreditOut;
 
-  delete dataNet;
-
   for(unsigned int i=0; i<flowControl.size(); i++) delete flowControl[i];
 }