--- conflicted
+++ resolved
@@ -6,21 +6,12 @@
  */
 
 #include "ChannelMapEntry.h"
-<<<<<<< HEAD
-#include "../Datatype/ChannelID.h"
-=======
 #include "../Datatype/Identifier.h"
->>>>>>> 9d4a5afc
 #include "../Exceptions/InvalidOptionException.h"
 #include "../Utility/Arguments.h"
 #include <iostream>
 
 using sc_core::sc_event;
-<<<<<<< HEAD
-
-#define MAX_CREDITS IN_CHANNEL_BUFFER_SIZE
-=======
->>>>>>> 9d4a5afc
 
 const ChannelMapEntry::MulticastChannel ChannelMapEntry::multicastView(EncodedCMTEntry data) {
   return MulticastChannel(data);
@@ -177,25 +168,11 @@
   return getNetwork() == MULTICAST;
 }
 
-<<<<<<< HEAD
-  destination_ = address;
-  network_ = (address.getTile() == id_.getTile()) ? CORE_TO_CORE : GLOBAL;
-  useCredits_ = network_ == GLOBAL;
-  localMemory_ = false;
-  returnChannel_ = 0;
-  memoryGroupBits_ = 0;
-  memoryLineBits_ = 0;
-  addressIncrement_ = 0;
-
-  if (DEBUG || Arguments::summarise())
-    std::cout << "SETCHMAP: " << id_ << " -> " << destination_ << std::endl;
-=======
 // A bitmask of cores in the local tile to communicate with. The same channel
 // on all cores is used.
 unsigned int ChannelMapEntry::getCoreMask() const {
   assert(getNetwork() == MULTICAST);
   return multicastView().coreMask;
->>>>>>> 9d4a5afc
 }
 
 // The number of memory banks in the virtual memory group.
@@ -204,29 +181,6 @@
   return 1 << memoryView().groupSize;
 }
 
-<<<<<<< HEAD
-  destination_ = address;
-  network_ = CORE_TO_MEMORY;
-  useCredits_ = false;
-  localMemory_ = true;
-  returnChannel_ = returnTo;
-  memoryGroupBits_ = memoryGroupBits;
-  memoryLineBits_ = memoryLineBits;
-  writeThrough_ = writeThrough;
-  addressIncrement_ = 0;
-
-  // Print a description of the configuration so we can more-easily check that
-  // memory is being accessed correctly.
-  if (DEBUG || Arguments::summarise()) {
-    string type = (returnChannel_ < 2) ? "insts" : "data";
-    uint startBank = destination_.getPosition() - CORES_PER_TILE;
-    uint endBank = startBank + (1 << memoryGroupBits_) - 1;
-    uint lineSize = (1 << memoryLineBits_);
-
-    std::cout << "SETCHMAP: core " << id_.getString() << " " << type << ", banks "
-        << startBank << "-" << endBank << ", line size " << lineSize << std::endl;
-  }
-=======
 // The number of words in each cache line.
 unsigned int ChannelMapEntry::getLineSize() const {
   return CACHE_LINE_WORDS;
@@ -237,18 +191,12 @@
 ChannelIndex ChannelMapEntry::getReturnChannel() const {
   assert(getNetwork() == CORE_TO_MEMORY);
   return memoryView().returnChannel;
->>>>>>> 9d4a5afc
 }
 
 uint ChannelMapEntry::computeAddressIncrement(MemoryAddr address) const {
   uint increment = address;
-<<<<<<< HEAD
-  increment &= (1UL << (memoryGroupBits() + memoryLineBits())) - 1UL;
-  increment >>= memoryLineBits();
-=======
   increment &= (getMemoryGroupSize() * getLineSize() * BYTES_PER_WORD) - 1;
   increment /= getLineSize() * BYTES_PER_WORD;
->>>>>>> 9d4a5afc
   return increment;
 }
 
@@ -268,19 +216,8 @@
   return __builtin_popcount(read() ^ other.read());
 }
 
-<<<<<<< HEAD
-  credits_++;
-  assert(credits_ >= 0);
-  assert(credits_ <= MAX_CREDITS);
-
-  creditArrived_.notify();
-
-  if (credits_ == MAX_CREDITS)
-    haveAllCredits_.notify();
-=======
 const sc_event& ChannelMapEntry::creditArrivedEvent() const {
   return creditArrived_;
->>>>>>> 9d4a5afc
 }
 
 ChannelMapEntry::ChannelMapEntry(ChannelID localID) :
@@ -299,72 +236,12 @@
 
 }
 
-<<<<<<< HEAD
-uint ChannelMapEntry::hammingDistance(const ChannelMapEntry& other) const {
-  return __builtin_popcount(destination_.toInt() ^ other.destination_.toInt()) +
-         __builtin_popcount(memoryGroupBits_ ^ other.memoryGroupBits_) +
-         __builtin_popcount(memoryLineBits_ ^ other.memoryLineBits_);
-}
-
-const sc_event& ChannelMapEntry::allCreditsEvent() const {
-  return haveAllCredits_;
-}
-
-const sc_event& ChannelMapEntry::creditArrivedEvent() const {
-  return creditArrived_;
-}
-
-ChannelMapEntry::ChannelMapEntry(ChannelID localID) {
-  id_ = localID;
-  destination_ = ChannelID();
-  credits_ = MAX_CREDITS;
-  useCredits_ = false;
-  localMemory_ = false;
-  memoryGroupBits_ = 0;
-  memoryLineBits_ = 0;
-  addressIncrement_ = 0;
-
-  network_ = CORE_TO_CORE;
-  writeThrough_ = false;
-  returnChannel_ = -1;
-}
-
-ChannelMapEntry::ChannelMapEntry(const ChannelMapEntry& other) {
-  id_ = other.id_;
-  destination_ = other.destination_;
-  credits_ = other.credits_;
-  useCredits_ = other.useCredits_;
-  localMemory_ = other.localMemory_;
-  memoryGroupBits_ = other.memoryGroupBits_;
-  memoryLineBits_ = other.memoryLineBits_;
-  addressIncrement_ = other.addressIncrement_;
-
-  network_ = other.network_;
-  writeThrough_ = other.writeThrough_;
-  returnChannel_ = other.returnChannel_;
-}
-
-ChannelMapEntry& ChannelMapEntry::operator=(const ChannelMapEntry& other) {
-  id_ = other.id_;
-  destination_ = other.destination_;
-  credits_ = other.credits_;
-  useCredits_ = other.useCredits_;
-  localMemory_ = other.localMemory_;
-  memoryGroupBits_ = other.memoryGroupBits_;
-  memoryLineBits_ = other.memoryLineBits_;
-  addressIncrement_ = other.addressIncrement_;
-
-  network_ = other.network_;
-  writeThrough_ = other.writeThrough_;
-  returnChannel_ = other.returnChannel_;
-=======
 ChannelMapEntry& ChannelMapEntry::operator=(const ChannelMapEntry& other) {
   id_ = other.id_;
   data_ = other.data_;
   addressIncrement_ = other.addressIncrement_;
 
   network_ = other.network_;
->>>>>>> 9d4a5afc
 
   return *this;
 }