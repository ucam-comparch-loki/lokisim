/*
 * SendChannelEndTable.h
 *
 * Component responsible for sending data out onto the network.
 *
 *  Created on: 14 Jan 2010
 *      Author: db434
 */

#ifndef SENDCHANNELENDTABLE_H_
#define SENDCHANNELENDTABLE_H_

#include "../../../Component.h"
#include "../../../Utility/Blocking.h"
#include "../../../Network/NetworkBuffer.h"
#include "../../../Network/NetworkTypedefs.h"

class ChannelMapTable;
class DecodedInst;
class Word;
class WriteStage;

class SendChannelEndTable: public Component, public Blocking {

//==============================//
// Ports
//==============================//

public:

  ClockInput              clock;

  // Data inputs from the pipeline. Fetch comes from the Fetch stage, and Data
  // comes from the Execute stage. The Fetch has priority, unless we are part
  // way through a two-stage store operation.
  DataInput               iFetch;
  DataInput               iData;

  // Data outputs to the network.
  DataOutput              oDataLocal;
  DataOutput              oDataGlobal;

  // Credits received over the network. Each credit will still have its
  // destination attached, so we know which table entry to give the credit to.
  CreditInput             iCredit;

//==============================//
// Constructors and destructors
//==============================//

public:

  SC_HAS_PROCESS(SendChannelEndTable);
  SendChannelEndTable(sc_module_name name, const ComponentID& ID, ChannelMapTable* cmt);

//==============================//
// Methods
//==============================//

public:

  // Returns true if the table is incapable of accepting new data at the moment.
  bool          full() const;

  // A handle for an event which triggers whenever the send channel-end table
  // might stall or unstall.
  const sc_event& stallChangedEvent() const;

protected:

  virtual void  reportStalls(ostream& os);

private:

  // Move data from the two input ports to the output buffer(s), giving
  // priority where appropriate.
  void          receiveLoop();

  // Write some data to the output buffer.
  void          write(const NetworkData data);

  // Send the oldest value in the output buffer, if the flow control signals
  // allow it.
  void          sendLoopLocal();
  void          sendLoopGlobal();

<<<<<<< HEAD
  // Stall the pipeline until the channel specified is empty.
  void          waitUntilEmpty(MapIndex channel, const DecodedInst& inst);

=======
>>>>>>> 9d4a5afc
  // A credit was received, so update the corresponding credit counter.
  void          receivedCredit();

  // Send a request to reserve (or release) a connection to a particular
  // destination component. May cause re-execution of the calling method when
  // the request is granted.
  void          requestArbitration(ChannelID destination, bool request);
  bool          requestGranted(ChannelID destination) const;

  WriteStage*   parent() const;

//==============================//
// Local state
//==============================//

private:

  enum ReceiveState {
    RS_READY,     // Ready to accept new data
    RS_PACKET     // Avoid separating multiple flits from a single packet
  };

  ReceiveState receiveState;

  enum SendState {
    SS_IDLE,
    SS_DATA_READY,
    SS_ARBITRATING,
    SS_CAN_SEND
  };

  SendState sendState;

  // Buffer of data to send onto the network.
  NetworkBuffer<NetworkData> bufferLocal, bufferGlobal;

  // A pointer to this core's channel map table. The table itself is in the
  // Core class. No reading or writing of destinations should occur here -
  // this part of the core should only deal with credits.
  ChannelMapTable* const channelMapTable;

  // Currently waiting for some event to occur. (e.g. Credits to arrive or
  // buffer to empty.)
  bool waiting;

  // An event which is triggered whenever data is inserted into the buffer.
  sc_event  bufferFillChanged;

};

#endif /* SENDCHANNELENDTABLE_H_ */<|MERGE_RESOLUTION|>--- conflicted
+++ resolved
@@ -84,12 +84,6 @@
   void          sendLoopLocal();
   void          sendLoopGlobal();
 
-<<<<<<< HEAD
-  // Stall the pipeline until the channel specified is empty.
-  void          waitUntilEmpty(MapIndex channel, const DecodedInst& inst);
-
-=======
->>>>>>> 9d4a5afc
   // A credit was received, so update the corresponding credit counter.
   void          receivedCredit();
 
