/*
 * ALU.cpp
 *
 *  Created on: 14 Jan 2010
 *      Author: db434
 */

#include "ALU.h"
#include "ExecuteStage.h"
#include "../../../Datatype/DecodedInst.h"
#include "../../../Datatype/Instruction.h"
#include "../../../Utility/Arguments.h"
#include "../../../Utility/Instrumentation.h"
#include "../../../Utility/Trace/SoftwareTrace.h"
#include "../../../Utility/Trace/LBTTrace.h"
#include "../../../Exceptions/InvalidOptionException.h"

void ALU::execute(DecodedInst& dec) {

  assert(dec.isExecuteStageOperation());

  // Wait until the final cycle to compute the result.
  if (cyclesRemaining > 0)
    cyclesRemaining--;
  else
    cyclesRemaining = getFunctionLatency(dec.function());

  if (cyclesRemaining > 0)
    return;

  bool pred = parent()->readPredicate();

  // Cast to 32 bits because our architecture is supposed to use 32-bit
  // arithmetic.
  int32_t val1 = dec.operand1();
  int32_t val2 = dec.operand2();
  int32_t result;

  switch (dec.function()) {
    case InstructionMap::FN_NOR:     result = ~(val1 | val2); break;
    case InstructionMap::FN_AND:     result = val1 & val2; break;
    case InstructionMap::FN_OR:      result = val1 | val2; break;
    case InstructionMap::FN_XOR:     result = val1 ^ val2; break;

    case InstructionMap::FN_SETEQ:   result = (val1 == val2); break;
    case InstructionMap::FN_SETNE:   result = (val1 != val2); break;
    case InstructionMap::FN_SETLT:   result = (val1 < val2); break;
    case InstructionMap::FN_SETLTU:  result = ((uint32_t)val1 < (uint32_t)val2); break;
    case InstructionMap::FN_SETGTE:  result = (val1 >= val2); break;
    case InstructionMap::FN_SETGTEU: result = ((uint32_t)val1 >= (uint32_t)val2); break;

    case InstructionMap::FN_SLL:     result = val1 << val2; break;
    case InstructionMap::FN_SRL:     result = (uint32_t)val1 >> val2; break;
    case InstructionMap::FN_SRA:     result = val1 >> val2; break;

    case InstructionMap::FN_ADDU:    result = val1 + val2; break;
    case InstructionMap::FN_SUBU:    result = val1 - val2; break;

    case InstructionMap::FN_PSEL:    result = pred ? val1 : val2; break;

    case InstructionMap::FN_MULHW:   result = ((int64_t)val1 * (int64_t)val2) >> 32; break;
    case InstructionMap::FN_MULLW:   result = ((int64_t)val1 * (int64_t)val2) & 0xFFFFFFFF; break;
    case InstructionMap::FN_MULHWU:  result = ((uint64_t)((uint32_t)val1) *
                                               (uint64_t)((uint32_t)val2)) >> 32; break;

    case InstructionMap::FN_CLZ:
      // Would prefer to use a single instruction for this, but I don't expect
      // this is going to be called often.
      // If there are any bits set, copy them into every less-significant position.
      val1 |= (val1 >> 1);
      val1 |= (val1 >> 2);
      val1 |= (val1 >> 4);
      val1 |= (val1 >> 8);
      val1 |= (val1 >> 16);
      result = 32 - __builtin_popcount(val1);
      break;

    default:
      cerr << dec << endl;
      throw InvalidOptionException("ALU function code", dec.function());
      break;
  }

  dec.result(result);

}

bool ALU::busy() const {
  return (cyclesRemaining > 0);
}

cycle_count_t ALU::getFunctionLatency(function_t fn) {
  cycle_count_t cycles;

  switch (fn) {
    case InstructionMap::FN_MULHW:
    case InstructionMap::FN_MULHWU:
    case InstructionMap::FN_MULLW:
      cycles = 1;
      break;

    default:
      cycles = 0;
      break;
  }

  return cycles;
}

void ALU::setPredicate(bool val) const {
  parent()->writePredicate(val);
}

ExecuteStage* ALU::parent() const {
  return static_cast<ExecuteStage*>(this->get_parent_object());
}

int32_t ALU::readReg(RegisterIndex reg) const {return parent()->readReg(reg);}
int32_t ALU::readWord(MemoryAddr addr) const {return parent()->readWord(addr);}
int32_t ALU::readByte(MemoryAddr addr) const {return parent()->readByte(addr);}

void ALU::writeReg(RegisterIndex reg, Word data) const {parent()->writeReg(reg, data);}
void ALU::writeWord(MemoryAddr addr, Word data) const {parent()->writeWord(addr, data);}
void ALU::writeByte(MemoryAddr addr, Word data) const {parent()->writeByte(addr, data);}

ALU::ALU(const sc_module_name& name, const ComponentID& ID) : Component(name, ID) {
  cyclesRemaining = 0;
}

//==============================//
// System call stuff
//==============================//

#include <sys/types.h>
#include <sys/stat.h>
#include <fcntl.h>

void ALU::systemCall(DecodedInst& dec) const {
  // Note: for now, all system calls will complete instantaneously. This is
  // not at all realistic, so performance of programs executing system calls
  // should be measured with care.
  // Check regularly to ensure that the implementation exactly matches that in
  // Alex's interp.c.

  int code = dec.immediate();

  unsigned long regValues[64];

  if (Arguments::softwareTrace() || Arguments::lbtTrace()) {
    memset(regValues, 0x00, sizeof(regValues));

    unsigned long count = NUM_PHYSICAL_REGISTERS <= 64 ? NUM_PHYSICAL_REGISTERS : 64;

    for (unsigned long i = 0; i < count; i++)
      if (i < 2 || i >= 2 + NUM_RECEIVE_CHANNELS)
        regValues[i] = readReg(i);

    if (Arguments::lbtTrace())
      LBTTrace::setInstructionSystemCallInfo(dec.isid(), code, regValues, 64);
  }

  switch (code) {
    case 0x1: { /* SYS_exit */
      RETURN_CODE = readReg(13);
      std::cerr << "Simulation ended with sys_exit after "
                << (int)sc_core::sc_time_stamp().to_default_time_units() << " cycles." << endl;
      Instrumentation::endExecution();
      break;
    }
    case 0x2: { /* SYS_open */
      char fname[1024];
      int mode = (int)convertTargetFlags((unsigned)readReg(14));
      int perm = (int)readReg(15);
      int i;
      int fd;
      int start = readReg(13);
      /* read fname from Loki memory */
      for (i=0; i < 1024; i++) {
        char next = readByte(start + i);
        fname[i] = next;
        if(next == '\0') break;
      }
      fd = open(fname, mode, perm);
      if (fd < 0) {
        perror("problem opening file");
      }
      /* FIXME - set errno */
      writeReg(11, fd);
      //cerr << "+ SYS_open fname=" << fname << " mode=" << mode << " perm=" << mode << " fd=" << fd << endl;
      break;
    }
    case 0x3: { /* SYS_close */
      int fd = readReg(13);
      if(fd <= 2) { // Don't allow simulated program to close stdio pipes.
        fsync(fd);
        writeReg(11, 0);
      }
      else writeReg(11, close(fd));
      /* FIXME - set errno */
      //cerr << "+ SYS_close fd=" << fd << endl;
      break;
    }
    case 0x4: { /* SYS_read */
      int fd = readReg(13);
      unsigned len = (unsigned)readReg(15);
      char *buf = (char*)malloc(len);
      uint i;
      writeReg(11, read(fd, buf, len));
      int start = readReg(14);
      if (Arguments::lbtTrace())
        LBTTrace::setInstructionSystemCallData(dec.isid(), buf, len, true, start);
      for (i=0; i < len; i++) {
        writeByte(start+i, buf[i]);
      }
      free(buf);
      /* FIXME - set errno */
      //cerr << "+ SYS_read fd=" << fd << " start=" << start << " len=" << len << " result=" << readReg(11) << endl;
      break;
    }
    case 0x5: { /* SYS_write */
      unsigned len = (unsigned)readReg(15);
      char *str = (char*)malloc(len);
      uint i;
      int fd = readReg(13);
      int start = readReg(14);
      /* copy string out of Loki memory */
      for (i=0; i < len; i++) {
        str[i] = readByte(start + i);
      }
      if (Arguments::lbtTrace())
        LBTTrace::setInstructionSystemCallData(dec.isid(), str, len, false, start);
      writeReg(11, write(fd, str, len));
      free(str);
      //cerr << "+ SYS_write fd=" << fd << " start=" << start << " len=" << len << " result=" << readReg(11) << endl;
      break;
    }
    case 0x6: { /* SYS_lseek */
      int fd = readReg(13);
      int offset = readReg(14);
      int whence = readReg(15);
      writeReg(11, lseek(fd, offset, whence));
      /* implicit assumption that whence value meanings are the
       * same on host as the target OS */
      //cerr << "+ SYS_write fd=" << fd << " offset=" << offset << " whence=" << whence << " result=" << readReg(11) << endl;
      break;
    }

    case 0x10: { /* tile ID */
      cerr << "Warning: syscall 0x10 (tile ID) is deprecated. Use control register 1 instead." << endl;
<<<<<<< HEAD
      int tile = this->id.getTile();
=======
      int tile = this->id.tile.flatten();
>>>>>>> 9d4a5afc
      writeReg(11, tile);
      break;
    }
    case 0x11: { /* position within tile */
      cerr << "Warning: syscall 0x11 (core ID) is deprecated. Use control register 1 instead." << endl;
<<<<<<< HEAD
      int position = this->id.getPosition();
=======
      int position = this->id.position;
>>>>>>> 9d4a5afc
      writeReg(11, position);
      break;
    }

    case 0x20: /* start energy log */
      ENERGY_TRACE = 1;
      Instrumentation::startEventLog();
      break;
    case 0x21: /* end energy log */
      Instrumentation::stopEventLog();
      ENERGY_TRACE = 0;
      break;
    case 0x22: /* start verbose debugging */
      DEBUG = 1;
      break;
    case 0x23: /* end verbose debugging */
      DEBUG = 0;
      break;
    case 0x24: /* start instruction trace */
      CORE_TRACE = 1;
      break;
    case 0x25: /* end instruction trace */
      CORE_TRACE = 0;
      break;
    case 0x26: { /* software triggered register file snapshot */
      if (Arguments::softwareTrace())
<<<<<<< HEAD
        SoftwareTrace::logRegisterFileSnapshot(parent()->id.getGlobalCoreNumber(), regValues, 64);
=======
        SoftwareTrace::logRegisterFileSnapshot(parent()->id.globalCoreNumber(), regValues, 64);
>>>>>>> 9d4a5afc
      break;
    }

    case 0x30: { /* get current cycle */
      cycle_count_t cycle = (cycle_count_t)sc_core::sc_time_stamp().to_default_time_units();
      writeReg(11, cycle >> 32);
      writeReg(12, cycle & 0xFFFFFFFF);
      break;
    }

    default:
      throw InvalidOptionException("system call opcode", code);
      break;
  }
}

/* Convert_target_flags taken from moxie interp */
#define CHECK_FLAG(T,H) if(tflags & T) { hflags |= H; tflags ^= T; }

/* Convert between newlib flag constants and Linux ones. */
uint ALU::convertTargetFlags(uint tflags) const {
  uint hflags = 0x0;

  CHECK_FLAG(0x0001, O_WRONLY);
  CHECK_FLAG(0x0002, O_RDWR);
  CHECK_FLAG(0x0008, O_APPEND);
  // 0x0010 = internal "mark" flag
  // 0x0020 = internal "defer" flag
  CHECK_FLAG(0x0040, O_ASYNC);
  // 0x0080 = BSD "shared lock"
  // 0x0100 = BSD "exclusive lock"
  CHECK_FLAG(0x0200, O_CREAT);
  CHECK_FLAG(0x0400, O_TRUNC);
  CHECK_FLAG(0x0800, O_EXCL);
  // 0x1000 = sys5 "non-blocking I/O" - there's a more general version below
  CHECK_FLAG(0x2000, O_SYNC);
  CHECK_FLAG(0x4000, O_NONBLOCK);
  CHECK_FLAG(0x8000, O_NOCTTY);

  if (tflags != 0x0)
    fprintf (stderr,
       "Simulator Error: problem converting target open flags for host.  0x%x\n",
       tflags);

  return hflags;
}<|MERGE_RESOLUTION|>--- conflicted
+++ resolved
@@ -247,21 +247,13 @@
 
     case 0x10: { /* tile ID */
       cerr << "Warning: syscall 0x10 (tile ID) is deprecated. Use control register 1 instead." << endl;
-<<<<<<< HEAD
-      int tile = this->id.getTile();
-=======
       int tile = this->id.tile.flatten();
->>>>>>> 9d4a5afc
       writeReg(11, tile);
       break;
     }
     case 0x11: { /* position within tile */
       cerr << "Warning: syscall 0x11 (core ID) is deprecated. Use control register 1 instead." << endl;
-<<<<<<< HEAD
-      int position = this->id.getPosition();
-=======
       int position = this->id.position;
->>>>>>> 9d4a5afc
       writeReg(11, position);
       break;
     }
@@ -288,11 +280,7 @@
       break;
     case 0x26: { /* software triggered register file snapshot */
       if (Arguments::softwareTrace())
-<<<<<<< HEAD
-        SoftwareTrace::logRegisterFileSnapshot(parent()->id.getGlobalCoreNumber(), regValues, 64);
-=======
         SoftwareTrace::logRegisterFileSnapshot(parent()->id.globalCoreNumber(), regValues, 64);
->>>>>>> 9d4a5afc
       break;
     }
 
