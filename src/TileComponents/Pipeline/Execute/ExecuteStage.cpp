/*
 * ExecuteStage.cpp
 *
 *  Created on: 6 Jan 2010
 *      Author: db434
 */

#include "ExecuteStage.h"
#include "../../Core.h"
#include "../../../Datatype/MemoryRequest.h"
#include "../../../Utility/Instrumentation.h"
#include "../../../Utility/Instrumentation/Registers.h"
#include "../../../Utility/Trace/LBTTrace.h"
#include "../../../Exceptions/UnsupportedFeatureException.h"

bool ExecuteStage::readPredicate() const {return core()->readPredReg();}
int32_t ExecuteStage::readReg(RegisterIndex reg) const {return core()->readReg(1, reg);}
int32_t ExecuteStage::readWord(MemoryAddr addr) const {return core()->readWord(addr).toInt();}
int32_t ExecuteStage::readByte(MemoryAddr addr) const {return core()->readByte(addr).toInt();}

void ExecuteStage::writePredicate(bool val) const {core()->writePredReg(val);}
void ExecuteStage::writeReg(RegisterIndex reg, Word data) const {core()->writeReg(reg, data.toInt());}
void ExecuteStage::writeWord(MemoryAddr addr, Word data) const {core()->writeWord(addr, data);}
void ExecuteStage::writeByte(MemoryAddr addr, Word data) const {core()->writeByte(addr, data);}

void ExecuteStage::execute() {
//  if (alu.busy()) {
//    if (DEBUG) cout << this->name() << ": continuing " << currentInst.name()
//        << " on " << currentInst.operand1() << " and " << currentInst.operand2() << endl;
//    alu.execute(currentInst);
//    blocked = alu.busy();
//  }

  if (currentInst.sendsOnNetwork() && !iReady.read()) {
    next_trigger(iReady.posedge_event());
    return;
  }

  if (DEBUG)
    cout << this->name() << " received Instruction: " << currentInst << endl;

  // If there is already a result, don't do anything
  if (currentInst.hasResult()) {
    if (currentInst.setsPredicate())
      updatePredicate(currentInst);
    sendOutput();
  }
  else
    newInput(currentInst);

  forwardedResult = currentInst.result();

  if (!blocked) {
    instructionCompleted();
  }
}

void ExecuteStage::updateReady() {
  bool ready = !isStalled();

  // Write our current stall status.
  if (ready != oReady.read())
    oReady.write(ready);

  if (DEBUG && isStalled() && oReady.read())
    cout << this->name() << " stalled." << endl;
}

void ExecuteStage::newInput(DecodedInst& operation) {
  // See if the instruction should execute.
  bool willExecute = checkPredicate(operation);

  if (Arguments::lbtTrace())
	LBTTrace::setInstructionExecuteFlag(operation.isid(), willExecute);

  if (willExecute) {
    bool success = true;

    // Only collect operands on the first cycle of multi-cycle operations.
    if (alu.busy()) {
      if (DEBUG) cout << this->name() << ": continuing " << operation.name()
          << " on " << operation.operand1() << " and " << operation.operand2() << endl;
    }
    else {
      // Forward data from the previous instruction if necessary.
      if (operation.operand1Source() == DecodedInst::BYPASS && previousInstExecuted) {
        operation.operand1(forwardedResult);
        operation.operand1Source(DecodedInst::IMMEDIATE); // So we don't forward again.
        if (DEBUG) cout << this->name() << " forwarding contents of register "
            << (int)operation.sourceReg1() << ": " << forwardedResult << endl;
        if (ENERGY_TRACE)
          Instrumentation::Registers::forward(1);
      }
      if (operation.operand2Source() == DecodedInst::BYPASS && previousInstExecuted) {
        operation.operand2(forwardedResult);
        operation.operand2Source(DecodedInst::IMMEDIATE); // So we don't forward again.
        if (DEBUG) cout << this->name() << " forwarding contents of register "
            << (int)operation.sourceReg2() << ": " << forwardedResult << endl;
        if (ENERGY_TRACE)
          Instrumentation::Registers::forward(2);
      }

      if (DEBUG) cout << this->name() << ": executing " << operation.name()
          << " on " << operation.operand1() << " and " << operation.operand2() << endl;
    }

    // Special cases for any instructions which don't use the ALU.
    switch (operation.opcode()) {
      case InstructionMap::OP_SETCHMAP:
      case InstructionMap::OP_SETCHMAPI:
        setChannelMap(operation);
        success = !blocked;
        break;

      case InstructionMap::OP_GETCHMAP:
<<<<<<< HEAD
        // TODO: reading the CMT just returns a network address. We want
        // the entire contents.
        operation.result(core()->channelMapTable.read(operation.operand1()).toUInt());
        break;

      case InstructionMap::OP_GETCHMAPI:
        // TODO: reading the CMT just returns a network address. We want
        // the entire contents.
        operation.result(core()->channelMapTable.read(operation.immediate()).toUInt());
=======
        operation.result(core()->channelMapTable.read(operation.operand1()));
        break;

      case InstructionMap::OP_GETCHMAPI:
        operation.result(core()->channelMapTable.read(operation.immediate()));
>>>>>>> 9d4a5afc
        break;

      case InstructionMap::OP_CREGRDI:
        operation.result(core()->cregs.read(operation.immediate()));
        break;

      case InstructionMap::OP_CREGWRI:
        core()->cregs.write(operation.immediate(), operation.operand1());
        break;

      case InstructionMap::OP_SCRATCHRD:
        // Send only lowest 8 bits of address - don't need mask in hardware.
        operation.result(scratchpad.read(operation.operand1() & 0xFF));
        break;

      case InstructionMap::OP_SCRATCHRDI:
        // Send only lowest 8 bits of address - don't need mask in hardware.
        operation.result(scratchpad.read(operation.operand2() & 0xFF));
        break;

      case InstructionMap::OP_SCRATCHWR:
      case InstructionMap::OP_SCRATCHWRI:
        // Send only lowest 8 bits of address - don't need mask in hardware.
        scratchpad.write(operation.operand2() & 0xFF, operation.operand1());
        break;

      case InstructionMap::OP_IRDR:
        operation.result(operation.operand1());
        break;

      case InstructionMap::OP_IWTR:
        operation.result(operation.operand1());
        break;

      case InstructionMap::OP_LLI:
        operation.result(operation.operand2());
        break;

      case InstructionMap::OP_LUI:
        operation.result(operation.operand1() | (operation.operand2() << 16));
        break;

<<<<<<< HEAD
      case InstructionMap::OP_SYSCALL:
        // TODO: remove from ALU.
        alu.systemCall(operation);
        break;

      case InstructionMap::OP_WOCHE:
        throw UnsupportedFeatureException("woche instruction");
=======
      case InstructionMap::OP_SENDCONFIG:
        operation.result(operation.operand1());
        break;

      case InstructionMap::OP_SYSCALL:
        // TODO: remove from ALU.
        alu.systemCall(operation);
>>>>>>> 9d4a5afc
        break;

      default:
        if (InstructionMap::isALUOperation(operation.opcode())) {
          alu.execute(operation);
          blocked = alu.busy();
          success = !blocked;

          if (blocked)
            next_trigger(clock.posedge_event());
        }

        break;
    } // end switch

    if (operation.setsPredicate())
      updatePredicate(operation);

    if (success)
      sendOutput();

  } // end if (will execute)
  else {
    // If the instruction will not be executed, invalidate it so we don't
    // try to forward data from it.
    currentInst.preventForwarding();
  }

  // Only instrument operations which executed in this pipeline stage.
  // PAYLOAD_ONLY means this is the second half of a store operation - we don't
  // want to instrument it twice.
  if (//ENERGY_TRACE &&  <-- do this check elsewhere
      operation.isExecuteStageOperation() &&
      operation.memoryOp() != MemoryRequest::PAYLOAD_ONLY &&
      !blocked) {
    Instrumentation::executed(id, operation, willExecute);

    // Note: there is a similar call from the decode stage for instructions
    // which complete their execution there.
    core()->cregs.instructionExecuted();
  }

  previousInstExecuted = willExecute;
}

void ExecuteStage::sendOutput() {
  if (currentInst.sendsOnNetwork()) {
	if (Arguments::lbtTrace()) {
	  if ((currentInst.opcode() == InstructionMap::OP_LDW ||
		currentInst.opcode() == InstructionMap::OP_LDHWU ||
		currentInst.opcode() == InstructionMap::OP_LDBU ||
		currentInst.opcode() == InstructionMap::OP_STW ||
		currentInst.opcode() == InstructionMap::OP_STHW ||
		currentInst.opcode() == InstructionMap::OP_STB) && currentInst.memoryOp() != MemoryRequest::PAYLOAD_ONLY)
	  {
		LBTTrace::setInstructionMemoryAddress(currentInst.isid(), currentInst.result());
	  }
	  else if ((currentInst.opcode() == InstructionMap::OP_STW ||
		currentInst.opcode() == InstructionMap::OP_STHW ||
		currentInst.opcode() == InstructionMap::OP_STB) && currentInst.memoryOp() == MemoryRequest::PAYLOAD_ONLY)
	  {
		LBTTrace::setInstructionMemoryData(currentInst.isid(), currentInst.result());
	  }
	}

    // Memory operations may be sent to different memory banks depending on the
    // address accessed.
    // In practice, this would be performed by a separate, small functional
    // unit in parallel with the main ALU, so that there is time left to request
    // a path to memory.
    if (currentInst.isMemoryOperation())
      adjustNetworkAddress(currentInst);

    // Send the data to the output buffer - it will arrive immediately so that
    // network resources can be requested the cycle before they are used.
<<<<<<< HEAD
    oData.write(currentInst.toNetworkData());
=======
    oData.write(currentInst.toNetworkData(id.tile));
>>>>>>> 9d4a5afc
  }

  // Send the data to the register file - it will arrive at the beginning
  // of the next clock cycle.
  outputInstruction(currentInst);
}

void ExecuteStage::setChannelMap(DecodedInst& inst) {
  MapIndex entry = inst.operand2();
  uint32_t value = inst.operand1();

  // Write to the channel map table.
<<<<<<< HEAD
  // FIXME: I don't think it's necessary to block until all credits have been
  // received, but it's useful for debug purposes to ensure that we aren't
  // losing credits.
  bool success = core()->channelMapTable.write(entry, sendChannel, groupBits, lineBits, returnTo, writeThrough);
  if (!success) {
    blocked = true;
    if (DEBUG)
      cout << this->name() << " stalled waiting for credits before setchmap" << endl;
    Instrumentation::Stalls::stall(id, Instrumentation::Stalls::STALL_OUTPUT, inst);
    next_trigger(core()->channelMapTable.allCreditsEvent(entry));
  }
  else {
    blocked = false;
    Instrumentation::Stalls::unstall(id, Instrumentation::Stalls::STALL_OUTPUT, inst);

    // Generate a message to claim the port we have just stored the address of.
    if (sendChannel.isCore() && !sendChannel.isNullMapping()) {
      ChannelID returnChannel(id, entry);
      inst.result(returnChannel.toInt());
      inst.channelMapEntry(entry);
      inst.networkDestination(sendChannel);
      inst.portClaim(true);
      inst.usesCredits(core()->channelMapTable[entry].usesCredits());

      core()->channelMapTable[entry].removeCredit();
    }
=======
  core()->channelMapTable.write(entry, value);

  // Generate a message to claim the port we have just stored the address of.
  ChannelID sendChannel = core()->channelMapTable.getDestination(entry);
  if (sendChannel.isCore() && !sendChannel.isNullMapping()) {
    ChannelID returnChannel(id, entry);
    inst.result(returnChannel.flatten());
    inst.channelMapEntry(entry);
    inst.cmtEntry(value);
    inst.portClaim(true);

    core()->channelMapTable[entry].removeCredit();
>>>>>>> 9d4a5afc
  }
}

void ExecuteStage::adjustNetworkAddress(DecodedInst& inst) const {
  assert(inst.isMemoryOperation());
  MemoryRequest::MemoryOperation op = (MemoryRequest::MemoryOperation)inst.memoryOp();

  bool addressFlit;

  switch (op) {
    case MemoryRequest::LOAD_W:
    case MemoryRequest::LOAD_HW:
    case MemoryRequest::LOAD_B:
    case MemoryRequest::STORE_W:
    case MemoryRequest::STORE_HW:
    case MemoryRequest::STORE_B:
    case MemoryRequest::IPK_READ:
    case MemoryRequest::LOAD_LINKED:
    case MemoryRequest::STORE_CONDITIONAL:
    case MemoryRequest::LOAD_AND_ADD:
    case MemoryRequest::LOAD_AND_OR:
    case MemoryRequest::LOAD_AND_AND:
    case MemoryRequest::LOAD_AND_XOR:
    case MemoryRequest::EXCHANGE:
      addressFlit = true;
      break;
    default:
      addressFlit = false;
      break;
  }

  // We want to access lots of information from the channel map table, so get
  // the entire entry.
  ChannelMapEntry& channelMapEntry = core()->channelMapTable[inst.channelMapEntry()];
<<<<<<< HEAD

  if (channelMapEntry.writeThrough()) {
    switch (op) {
      case MemoryRequest::STORE_W:
        op = MemoryRequest::STORE_THROUGH_W;
        break;
      case MemoryRequest::STORE_HW:
        op = MemoryRequest::STORE_THROUGH_HW;
        break;
      case MemoryRequest::STORE_B:
        op = MemoryRequest::STORE_THROUGH_B;
        break;
      case MemoryRequest::LOAD_W:
        op = MemoryRequest::LOAD_THROUGH_W;
        break;
      case MemoryRequest::LOAD_HW:
        op = MemoryRequest::LOAD_THROUGH_HW;
        break;
      case MemoryRequest::LOAD_B:
        op = MemoryRequest::LOAD_THROUGH_B;
        break;
      default:
        break;
    }
  }

  Word w = MemoryRequest(op, inst.result());
=======
>>>>>>> 9d4a5afc

  // Adjust destination channel based on memory configuration if necessary
  uint32_t increment = 0;

  if (channelMapEntry.getDestination().isMemory() &&
      channelMapEntry.getMemoryGroupSize() > 1) {
    if (addressFlit) {
      increment = channelMapEntry.computeAddressIncrement((uint32_t)inst.result());

      // Store the adjustment which must be made, so that any subsequent flits
      // can also access the same memory bank.
      channelMapEntry.setAddressIncrement(increment);
    } else {
      increment = channelMapEntry.getAddressIncrement();
    }
  }

  ChannelMapEntry::MemoryChannel channel(inst.cmtEntry());
  channel.bank += increment;
  inst.cmtEntry(channel.flatten());
}

bool ExecuteStage::isStalled() const {
  // When we have multi-cycle operations (e.g. multiplies), we will need to use
  // this.
  // TODO: replace with oData.valid();
  // Currently results in occasional buffer over-filling.
  return !iReady.read();
//  return oData.valid();
}

bool ExecuteStage::checkPredicate(DecodedInst& inst) {
  bool pred = readPredicate();
  short predBits = inst.predicate();

  bool result = (predBits == Instruction::ALWAYS) ||
                (predBits == Instruction::END_OF_PACKET) ||
                (predBits == Instruction::P     &&  pred) ||
                (predBits == Instruction::NOT_P && !pred);

  return result;
}

void ExecuteStage::updatePredicate(const DecodedInst& inst) {
  assert(inst.setsPredicate());

  bool newPredicate;

  switch (inst.function()) {
    // For additions and subtractions, the predicate represents the carry
    // and borrow bits, respectively.
    case InstructionMap::FN_ADDU: {
      uint64_t val1 = (uint64_t)((uint32_t)inst.operand1());
      uint64_t val2 = (uint64_t)((uint32_t)inst.operand2());
      uint64_t result64 = val1 + val2;
      newPredicate = (result64 >> 32) != 0;
      break;
    }

    // The 68k and x86 set the borrow bit if a - b < 0 for subtractions.
    // The 6502 and PowerPC treat it as a carry bit.
    // http://en.wikipedia.org/wiki/Carry_flag#Carry_flag_vs._Borrow_flag
    case InstructionMap::FN_SUBU: {
      uint64_t val1 = (uint64_t)((uint32_t)inst.operand1());
      uint64_t val2 = (uint64_t)((uint32_t)inst.operand2());
      newPredicate = val1 < val2;
      break;
    }

    // Otherwise, it holds the least significant bit of the result.
    // Potential alternative: newPredicate = (result != 0)
    default:
      newPredicate = inst.result() & 1;
      break;
  }

  writePredicate(newPredicate);
}

const DecodedInst& ExecuteStage::currentInstruction() const {
  return currentInst;
}

const sc_event& ExecuteStage::executedEvent() const {
  return instructionCompletedEvent;
}

void ExecuteStage::reportStalls(ostream& os) {
  if (blocked) {
    os << this->name() << " blocked while executing " << currentInst << endl;
  }
}

ExecuteStage::ExecuteStage(const sc_module_name& name, const ComponentID& ID) :
    PipelineStage(name, ID),
    alu("alu", ID),
    scratchpad("scratchpad", ID) {

  previousInstExecuted = false;
  blocked = false;
  forwardedResult = 0;

  SC_METHOD(execute);
  sensitive << newInstructionEvent;
  dont_initialize();

  SC_METHOD(updateReady);
  sensitive << instructionCompletedEvent;
  // do initialise

}<|MERGE_RESOLUTION|>--- conflicted
+++ resolved
@@ -113,23 +113,11 @@
         break;
 
       case InstructionMap::OP_GETCHMAP:
-<<<<<<< HEAD
-        // TODO: reading the CMT just returns a network address. We want
-        // the entire contents.
-        operation.result(core()->channelMapTable.read(operation.operand1()).toUInt());
-        break;
-
-      case InstructionMap::OP_GETCHMAPI:
-        // TODO: reading the CMT just returns a network address. We want
-        // the entire contents.
-        operation.result(core()->channelMapTable.read(operation.immediate()).toUInt());
-=======
         operation.result(core()->channelMapTable.read(operation.operand1()));
         break;
 
       case InstructionMap::OP_GETCHMAPI:
         operation.result(core()->channelMapTable.read(operation.immediate()));
->>>>>>> 9d4a5afc
         break;
 
       case InstructionMap::OP_CREGRDI:
@@ -172,23 +160,13 @@
         operation.result(operation.operand1() | (operation.operand2() << 16));
         break;
 
-<<<<<<< HEAD
+      case InstructionMap::OP_SENDCONFIG:
+        operation.result(operation.operand1());
+        break;
+
       case InstructionMap::OP_SYSCALL:
         // TODO: remove from ALU.
         alu.systemCall(operation);
-        break;
-
-      case InstructionMap::OP_WOCHE:
-        throw UnsupportedFeatureException("woche instruction");
-=======
-      case InstructionMap::OP_SENDCONFIG:
-        operation.result(operation.operand1());
-        break;
-
-      case InstructionMap::OP_SYSCALL:
-        // TODO: remove from ALU.
-        alu.systemCall(operation);
->>>>>>> 9d4a5afc
         break;
 
       default:
@@ -264,11 +242,7 @@
 
     // Send the data to the output buffer - it will arrive immediately so that
     // network resources can be requested the cycle before they are used.
-<<<<<<< HEAD
-    oData.write(currentInst.toNetworkData());
-=======
     oData.write(currentInst.toNetworkData(id.tile));
->>>>>>> 9d4a5afc
   }
 
   // Send the data to the register file - it will arrive at the beginning
@@ -281,34 +255,6 @@
   uint32_t value = inst.operand1();
 
   // Write to the channel map table.
-<<<<<<< HEAD
-  // FIXME: I don't think it's necessary to block until all credits have been
-  // received, but it's useful for debug purposes to ensure that we aren't
-  // losing credits.
-  bool success = core()->channelMapTable.write(entry, sendChannel, groupBits, lineBits, returnTo, writeThrough);
-  if (!success) {
-    blocked = true;
-    if (DEBUG)
-      cout << this->name() << " stalled waiting for credits before setchmap" << endl;
-    Instrumentation::Stalls::stall(id, Instrumentation::Stalls::STALL_OUTPUT, inst);
-    next_trigger(core()->channelMapTable.allCreditsEvent(entry));
-  }
-  else {
-    blocked = false;
-    Instrumentation::Stalls::unstall(id, Instrumentation::Stalls::STALL_OUTPUT, inst);
-
-    // Generate a message to claim the port we have just stored the address of.
-    if (sendChannel.isCore() && !sendChannel.isNullMapping()) {
-      ChannelID returnChannel(id, entry);
-      inst.result(returnChannel.toInt());
-      inst.channelMapEntry(entry);
-      inst.networkDestination(sendChannel);
-      inst.portClaim(true);
-      inst.usesCredits(core()->channelMapTable[entry].usesCredits());
-
-      core()->channelMapTable[entry].removeCredit();
-    }
-=======
   core()->channelMapTable.write(entry, value);
 
   // Generate a message to claim the port we have just stored the address of.
@@ -321,7 +267,6 @@
     inst.portClaim(true);
 
     core()->channelMapTable[entry].removeCredit();
->>>>>>> 9d4a5afc
   }
 }
 
@@ -356,36 +301,6 @@
   // We want to access lots of information from the channel map table, so get
   // the entire entry.
   ChannelMapEntry& channelMapEntry = core()->channelMapTable[inst.channelMapEntry()];
-<<<<<<< HEAD
-
-  if (channelMapEntry.writeThrough()) {
-    switch (op) {
-      case MemoryRequest::STORE_W:
-        op = MemoryRequest::STORE_THROUGH_W;
-        break;
-      case MemoryRequest::STORE_HW:
-        op = MemoryRequest::STORE_THROUGH_HW;
-        break;
-      case MemoryRequest::STORE_B:
-        op = MemoryRequest::STORE_THROUGH_B;
-        break;
-      case MemoryRequest::LOAD_W:
-        op = MemoryRequest::LOAD_THROUGH_W;
-        break;
-      case MemoryRequest::LOAD_HW:
-        op = MemoryRequest::LOAD_THROUGH_HW;
-        break;
-      case MemoryRequest::LOAD_B:
-        op = MemoryRequest::LOAD_THROUGH_B;
-        break;
-      default:
-        break;
-    }
-  }
-
-  Word w = MemoryRequest(op, inst.result());
-=======
->>>>>>> 9d4a5afc
 
   // Adjust destination channel based on memory configuration if necessary
   uint32_t increment = 0;
