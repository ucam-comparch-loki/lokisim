--- conflicted
+++ resolved
@@ -49,14 +49,6 @@
   } PacketInfo;
 
   // Information about each instruction packet we want to bring into the cache.
-<<<<<<< HEAD
-  typedef struct {
-    MemoryAddr address;     // Memory address of the desired packet.
-    opcode_t   operation;   // Fetch operation used to request the packet.
-    ChannelID  destination; // Network address through which the packet can be reached.
-    ChannelIndex returnAddress; // Return instructions to {0 = FIFO, 1 = cache}.
-  } FetchInfo;
-=======
   struct FetchInfo {
     MemoryAddr address;     // Memory address of the desired packet.
     opcode_t   operation;   // Fetch operation used to request the packet.
@@ -68,7 +60,6 @@
       operation(op),
       networkInfo(networkInfo) {}
   };
->>>>>>> 9d4a5afc
 
 //==============================//
 // Ports
@@ -122,16 +113,9 @@
 
   // Queue up an address to be looked up in the cache. Provide some extra
   // information to allow the fetch request to be sent, if necessary.
-<<<<<<< HEAD
-  void          checkTags(MemoryAddr addr,              // Address of packet
-                          opcode_t operation,           // Type of fetch request
-                          ChannelID channel,            // Memory channel
-                          ChannelIndex returnChannel);  // Core's instruction input
-=======
   void          checkTags(MemoryAddr addr,           // Address of packet
                           opcode_t operation,        // Type of fetch request
                           EncodedCMTEntry netInfo);  // Network information
->>>>>>> 9d4a5afc
 
   // Jump to a different instruction in the Instruction Packet Cache.
   void          jump(const JumpOffset offset);
@@ -146,10 +130,7 @@
 
   // Continuously read instructions and pass them to the next pipeline stage.
   void          readLoop();
-<<<<<<< HEAD
-=======
   void          switchToPacket(PacketInfo& packet);
->>>>>>> 9d4a5afc
 
   // Continuously check whether new instructions are needed, fetch them, and
   // put them into the instruction stores.
@@ -158,11 +139,7 @@
   // Tells whether the packet from location a is currently in the cache.
   // There are many different ways of fetching instructions, so provide the
   // operation too.
-<<<<<<< HEAD
-  bool          inCache(const MemoryAddr a, opcode_t operation);
-=======
   bool          inCache(const FetchInfo& info);
->>>>>>> 9d4a5afc
 
   // Tells whether there is room in the cache to fetch another instruction
   // packet, assuming the packet is of maximum size.
@@ -181,11 +158,7 @@
 
   // Signal that a complete instruction packet has now arrived over the network.
   // This may allow a new fetch command to be sent.
-<<<<<<< HEAD
-  void          packetFinishedArriving();
-=======
   void          packetFinishedArriving(InstructionSource source);
->>>>>>> 9d4a5afc
 
   // Find where in the FIFO or cache the given tag is. If it isn't anywhere,
   // returns InstLocation(UNKNOWN, NOT_IN_CACHE).
@@ -218,7 +191,6 @@
     RS_READY,       // Have no instruction packets to read
     RS_READ         // Read instructions and pass them to the pipeline
   };
-<<<<<<< HEAD
 
   enum WriteState {
     WS_READY,       // Have no instructions to fetch
@@ -229,26 +201,10 @@
   WriteState writeState;
 
   // Information on the packet currently being executed, and optionally, the
-  // packet which is due to execute next.
-  // Do we want a single pending packet, or a queue of them?
-  PacketInfo currentPacket, pendingPacket;
-
-=======
-
-  enum WriteState {
-    WS_READY,       // Have no instructions to fetch
-    WS_CHECK_TAGS,  // Check whether instructions need to be fetched
-  };
-
-  ReadState  readState;
-  WriteState writeState;
-
-  // Information on the packet currently being executed, and optionally, the
   // packet which is due to execute next. Each of the two instruction sources
   // can have a packet ready to execute, with the FIFO having priority.
   PacketInfo currentPacket, fifoPendingPacket, cachePendingPacket;
 
->>>>>>> 9d4a5afc
   // If this pipeline stage is stalled, we assume the whole pipeline is stalled.
   bool stalled;
 
