/*
 * Decoder.cpp
 *
 *  Created on: 14 Jan 2010
 *      Author: db434
 */

#include "Decoder.h"
#include "DecodeStage.h"
#include "../RegisterFile.h"
#include "../../../Datatype/DecodedInst.h"
#include "../../../Datatype/Instruction.h"
#include "../../../Datatype/MemoryRequest.h"
#include "../../../Utility/Trace/CoreTrace.h"
#include "../../../Utility/Trace/LBTTrace.h"
#include "../../../Utility/InstructionMap.h"
#include "../../../Utility/Instrumentation.h"

typedef RegisterFile Registers;

// Below is a failed attempt at converting the decoder into a state machine so
// the inefficient SC_THREAD which performs decoding can be replaced with a
// better SC_METHOD. I would still like to get this done sometime, so haven't
// tidied it away.

/*
void Decoder::initialise(const DecodedInst& input) {
  current = input;

  // If we are in remote execution mode, and this instruction is marked, send it.
  if (sendChannel != Instruction::NO_CHANNEL) {
    if (current.predicate() == Instruction::P) {
      output = current;
      remoteExecution(output);
      continueToExecute = true;
      return;
    }
    // Drop out of remote execution mode when we find an unmarked instruction.
    else {
      sendChannel = Instruction::NO_CHANNEL;
      if (DEBUG) cout << this->name() << " ending remote execution" << endl;
    }
  }

  // Instrumentation stuff.
  if (ENERGY_TRACE)
    Instrumentation::decoded(id, current);
  CoreTrace::decodeInstruction(id.getPosition(), current.location(), current.endOfIPK());
}

void Decoder::collectOperands() {
  haveAllOperands = false;

  // Terminate the instruction here if it has been cancelled.
  if (instructionCancelled) {
    if (DEBUG)
      cout << this->name() << " aborting " << current << endl;
    instructionCancelled = false;
    continueToExecute = false;
    haveAllOperands = true;
    stall(false, Instrumentation::Stalls::STALL_DATA);
    return;
  }

  // Don't want to read registers if this is an instruction to be sent
  // somewhere else.
  if (sendChannel != Instruction::NO_CHANNEL) {
    haveAllOperands = true;
    return;
  }

  // Stall for one cycle if this instruction needs the predicate bit in this
  // cycle, but depends on the previous instruction to set it.
  // FIXME: preferably stall until the clock edge after the predicate bit has
  // been set - this will usually be in one cycle, but not always.
  if (needPredicateNow(output) && previous.setsPredicate()) {
    // TODO
//    next_trigger(clock.posedge_event());
    stall(true, Instrumentation::Stalls::STALL_DATA);
    next_trigger(1, sc_core::SC_NS);
    previous.setsPredicate(false);
    return;
  }

  execute = shouldExecute(output);

  // If the instruction may perform irreversible reads from a channel-end,
  // and we know it won't execute, stop it here.
  if (!execute && (Registers::isChannelEnd(output.sourceReg1()) ||
                   Registers::isChannelEnd(output.sourceReg2()))) {
    continueToExecute = false;
  }

  // If any operands are due to arrive over the network and are not here yet,
  // wait for them. next_trigger will be set if necessary.
  // FIXME: do we want to wait for all operands needed by the instruction, or
  // just the ones needed in this cycle?
  waitForOperands2(current);

  if (!haveAllOperands)
    return;

  setOperand1(output);
  setOperand2(output);
}

void Decoder::decode() {
  // No decoding to do if we're in remote execution mode.
  if (sendChannel != Instruction::NO_CHANNEL)
    return;

  // Each current instruction may spawn multiple output operations (e.g. stw
  // becomes an addition and then sends the data).
  output = current;

  // Some operations will not need to continue to the execute stage. They
  // complete all their work in the decode stage.
  continueToExecute = true;
  needDestination = needOperand1 = needOperand2 = needChannel = true;

  // Perform any operation-specific work.
  opcode_t operation = current.opcode();
  switch (operation) {

    case InstructionMap::OP_LDW:
      output.memoryOp(MemoryRequest::LOAD_W); break;
    case InstructionMap::OP_LDHWU:
      output.memoryOp(MemoryRequest::LOAD_HW); break;
    case InstructionMap::OP_LDBU:
      output.memoryOp(MemoryRequest::LOAD_B); break;

    case InstructionMap::OP_STW:
    case InstructionMap::OP_STHW:
    case InstructionMap::OP_STB: {
      // Stores are split into two sections.
      if (outputsRemaining == 0) {
        outputsRemaining = 1;
        blockedEvent.notify();
        output.endOfNetworkPacket(false);

        // The first part of a store is computing the address. This uses the
        // second source register and the immediate.
        output.sourceReg1(output.sourceReg2()); output.sourceReg2(0);

        if (operation == InstructionMap::OP_STW)
          output.memoryOp(MemoryRequest::STORE_W);
        else if (operation == InstructionMap::OP_STHW)
          output.memoryOp(MemoryRequest::STORE_HW);
        else
          output.memoryOp(MemoryRequest::STORE_B);
      }
      else {
        outputsRemaining = 0;
        blockedEvent.notify();

        previous.destination(-1);

        // The second part of a store sends the data. This uses only the first
        // source register.
        output.sourceReg2(0); output.immediate(0);
        output.memoryOp(MemoryRequest::PAYLOAD_ONLY);
      }
      break;
    }

    // lui only overwrites part of the word, so we need to read the word first.
    // Alternative: have an "lui mode" for register-writing (note that this
    // wouldn't allow data forwarding).
    case InstructionMap::OP_LUI: output.sourceReg1(output.destination()); break;

    case InstructionMap::OP_WOCHE: output.result(output.immediate()); break;

    case InstructionMap::OP_TSTCH:
    case InstructionMap::OP_TSTCHI:
    case InstructionMap::OP_TSTCH_P:
    case InstructionMap::OP_TSTCHI_P:
      output.result(parent()->testChannel(output.immediate())); break;

    case InstructionMap::OP_SELCH: output.result(parent()->selectChannel()); break;

    case InstructionMap::OP_IBJMP: continueToExecute = false; break;

    case InstructionMap::OP_IWTR: {
      output.destination(output.sourceReg1());
      break;
    }

    case InstructionMap::OP_RMTEXECUTE: {
      sendChannel = output.channelMapEntry();

      if(DEBUG) cout << this->name() << " beginning remote execution" << endl;

      continueToExecute = false;
      break;
    }

    case InstructionMap::OP_RMTNXIPK: {
      Instruction inst = current.toInstruction();
      inst.opcode(InstructionMap::OP_NXIPK);
      output.result(inst.toLong());
      break;
    }

    case InstructionMap::OP_FETCHR:
    case InstructionMap::OP_FETCHPSTR:
    case InstructionMap::OP_FILLR: {
      // Fetches implicitly access channel map table entry 0. This may change.
      output.channelMapEntry(0);
      output.memoryOp(MemoryRequest::IPK_READ);

      // The "relative" versions of these instructions have r1 (current IPK
      // address) as an implicit argument.
      output.sourceReg1(1);

      break;
    }

    case InstructionMap::OP_FETCH:
    case InstructionMap::OP_FETCHPST:
    case InstructionMap::OP_FILL:
    case InstructionMap::OP_PSEL_FETCH: {
      // Fetches implicitly access channel map table entry 0. This may change.
      output.channelMapEntry(0);
      output.memoryOp(MemoryRequest::IPK_READ);
      break;
    }

    default: break;

  } // end switch
}
*/

void Decoder::instructionFinished() {
  // If the instruction will not reach the ALU, record that it executed here.
  if (/*ENERGY_TRACE &&*/ !current.isExecuteStageOperation())
    Instrumentation::executed(id, current, execute);

  // Do ibjmps here, once we know whether or not this instruction will execute.
  if (current.opcode() == InstructionMap::OP_IBJMP) {
    JumpOffset jump = (JumpOffset)current.immediate();

    // If we know that this jump is going to execute, and the fetch stage has
    // already provided the next instruction, discard the instruction and
    // change the amount we need to jump by.
    if (execute) {
      bool discarded = discardNextInst();
      if(discarded) jump -= BYTES_PER_WORD;
      parent()->jump(jump);
    }
  }

  // Store the previous instruction so we can determine whether forwarding will
  // be required, etc. In practice, we'd only need a subset of the information.
  previous = current;

  // Avoid forwarding data from instructions which don't execute or don't store
  // their results.
  if (!execute || previous.destination() == 0)
    previous.destination(-1);
}

bool Decoder::allOperandsReady() const {
  return haveAllOperands;
}

bool Decoder::hasOutput() const {
  return continueToExecute;
}

const DecodedInst& Decoder::getOutput() const {
  return output;
}

bool Decoder::decodeInstruction(const DecodedInst& input, DecodedInst& output) {
  // If this operation produces multiple outputs, produce the next one.
  if (multiCycleOp) return continueOp(input, output);

  // In practice, we wouldn't be receiving a decoded instruction, and the
  // decode would be done here, but it simplifies various interfaces if it is
  // done this way.
  output = input;

  // If we are in remote execution mode, send this instruction without
  // executing it.
  if (rmtexecuteChannel != Instruction::NO_CHANNEL) {
    remoteExecution(output);

    // Drop out of remote execution mode at the end of the packet.
    if (input.endOfIPK()) {
      rmtexecuteChannel = Instruction::NO_CHANNEL;
      if (DEBUG) cout << this->name() << " ending remote execution" << endl;
    }

    return true;
  }

  // Determine if this instruction should execute. This may require waiting for
  // the previous instruction to set the predicate bit if this instruction
  // is completed in the decode stage, or if the instruction may perform an
  // irreversible channel read.
  bool execute = shouldExecute(input);

  Instrumentation::decoded(id, input);

  CoreTrace::decodeInstruction(id.position, input.location(), input.endOfIPK());

  if (Arguments::lbtTrace()) {
	LBTTrace::LBTOperationType opType;

    switch (input.opcode()) {
	case InstructionMap::OP_LDW:
		opType = LBTTrace::LoadWord;
		break;

	case InstructionMap::OP_LDHWU:
		opType = LBTTrace::LoadHalfWord;
		break;

	case InstructionMap::OP_LDBU:
		opType = LBTTrace::LoadByte;
		break;

	case InstructionMap::OP_STW:
		opType = LBTTrace::StoreWord;
		break;

	case InstructionMap::OP_STHW:
		opType = LBTTrace::StoreHalfWord;
		break;

	case InstructionMap::OP_STB:
		opType = LBTTrace::StoreByte;
		break;

	case InstructionMap::OP_FETCH:
	case InstructionMap::OP_FETCHR:
	case InstructionMap::OP_FETCHPST:
	case InstructionMap::OP_FETCHPSTR:
	case InstructionMap::OP_FILL:
	case InstructionMap::OP_FILLR:
	case InstructionMap::OP_PSEL_FETCH:
	case InstructionMap::OP_PSEL_FETCHR:
		opType = LBTTrace::Fetch;
		break;

	case InstructionMap::OP_IWTR:
		opType = LBTTrace::ScratchpadWrite;
		break;

	case InstructionMap::OP_IRDR:
		opType = LBTTrace::ScratchpadRead;
		break;

	case InstructionMap::OP_LLI:
	case InstructionMap::OP_LUI:
		opType = LBTTrace::LoadImmediate;
		break;

	case InstructionMap::OP_SYSCALL:
		opType = LBTTrace::SystemCall;
		break;

	default:
		if (InstructionMap::isALUOperation(input.opcode())) {
			if (input.function() == InstructionMap::FN_MULHW || input.function() == InstructionMap::FN_MULLW)
				opType = LBTTrace::ALU2;
			else
				opType = LBTTrace::ALU1;
		} else {
			opType = LBTTrace::Control;
		}

		break;
    }

	unsigned long long isid = LBTTrace::logDecodedInstruction(input.location(), opType, input.endOfIPK());

	LBTTrace::setInstructionExecuteFlag(isid, execute);
	LBTTrace::setInstructionInputChannels(isid, input.sourceReg1() - 2, Registers::isChannelEnd(input.sourceReg1()), input.sourceReg2() - 2, Registers::isChannelEnd(input.sourceReg2()));

	input.isid(isid);
	output.isid(isid);
  }

  if (/*ENERGY_TRACE &&*/ !input.isExecuteStageOperation()) {
    Instrumentation::executed(id, input, execute);
    parent()->instructionExecuted();
  }

  // If we know the instruction won't execute, stop it here.
  if (!execute) {
    // Disallow forwarding from instructions which didn't execute.
    previous = input;
    previous.destination(-1);
    return true;
  }

  // Wait for any unavailable operands to arrive (either over the network, or
  // by being forwarded from the execute stage).
  waitForOperands(input);

  // Terminate the instruction here if it has been cancelled.
  if (instructionCancelled) {
    if (DEBUG)
      cout << this->name() << " aborting " << input << endl;
    instructionCancelled = false;

    if (Arguments::lbtTrace())
   	  LBTTrace::setInstructionExecuteFlag(input.isid(), false);

    return false;
  }

  // Some operations will not need to continue to the execute stage. They
  // complete all their work in the decode stage.
  bool continueToExecute = true;

  // Perform any operation-specific work.
  opcode_t operation = input.opcode();
  switch (operation) {

    case InstructionMap::OP_LDW:
      output.memoryOp(MemoryRequest::LOAD_W); break;
    case InstructionMap::OP_LDHWU:
      output.memoryOp(MemoryRequest::LOAD_HW); break;
    case InstructionMap::OP_LDBU:
      output.memoryOp(MemoryRequest::LOAD_B); break;

    case InstructionMap::OP_STW:
    case InstructionMap::OP_STHW:
    case InstructionMap::OP_STB: {
      multiCycleOp = true;
      output.endOfNetworkPacket(false);
      blockedEvent.notify();

      // The first part of a store is computing the address. This uses the
      // second source register and the immediate.
      output.sourceReg1(output.sourceReg2()); output.sourceReg2(0);

      if (operation == InstructionMap::OP_STW)
        output.memoryOp(MemoryRequest::STORE_W);
      else if (operation == InstructionMap::OP_STHW)
        output.memoryOp(MemoryRequest::STORE_HW);
      else
        output.memoryOp(MemoryRequest::STORE_B);
      break;
    }

<<<<<<< HEAD
=======
    case InstructionMap::OP_LDL:
      output.memoryOp(MemoryRequest::LOAD_LINKED); break;
    case InstructionMap::OP_STC:
      multiCycleOp = true;
      output.memoryOp(MemoryRequest::STORE_CONDITIONAL); break;
    case InstructionMap::OP_LDADD:
      multiCycleOp = true;
      output.memoryOp(MemoryRequest::LOAD_AND_ADD); break;
    case InstructionMap::OP_LDOR:
      multiCycleOp = true;
      output.memoryOp(MemoryRequest::LOAD_AND_OR); break;
    case InstructionMap::OP_LDAND:
      multiCycleOp = true;
      output.memoryOp(MemoryRequest::LOAD_AND_AND); break;
    case InstructionMap::OP_LDXOR:
      multiCycleOp = true;
      output.memoryOp(MemoryRequest::LOAD_AND_XOR); break;
    case InstructionMap::OP_EXCHANGE:
      multiCycleOp = true;
      output.memoryOp(MemoryRequest::EXCHANGE); break;

>>>>>>> 9d4a5afc
    case InstructionMap::OP_IRDR:
      multiCycleOp = true;
      blockedEvent.notify();

      // Read register
      setOperand1(output);

      // Wait for result from execute stage, if necessary.
      if (output.operand1Source() == DecodedInst::BYPASS) {
        stall(true, Instrumentation::Stalls::STALL_FORWARDING, output);
        wait(1.1, sc_core::SC_NS);
        stall(false, Instrumentation::Stalls::STALL_FORWARDING, output);
        output.operand1(parent()->getForwardedData());
      }
      output.sourceReg1(output.operand1());

      // Wait a cycle before reading again (+0.1 to ensure other things happen first).
      wait(1.1, sc_core::SC_NS);
      multiCycleOp = false;
      blockedEvent.notify();
      waitForOperands(output);
      // The second register read happens as usual in setOperand1, below.
      break;

    // lui only overwrites part of the word, so we need to read the word first.
    // Alternative: have an "lui mode" for register-writing (note that this
    // wouldn't allow data forwarding).
    case InstructionMap::OP_LUI: output.sourceReg1(output.destination()); break;

    // Pause execution until the specified channel has at least the given
    // number of credits.
    case InstructionMap::OP_WOCHE: {
      uint targetCredits = output.immediate();
      ChannelMapEntry& cme = parent()->channelMapTableEntry(output.channelMapEntry());
      while (!cme.haveNCredits(targetCredits)) {
        stall(true, Instrumentation::Stalls::STALL_OUTPUT, output);
        wait(cme.creditArrivedEvent());
      }
      stall(false, Instrumentation::Stalls::STALL_OUTPUT, output);
      continueToExecute = false;
      break;
    }

    case InstructionMap::OP_TSTCHI:
    case InstructionMap::OP_TSTCHI_P:
      output.result(parent()->testChannel(output.immediate())); break;

    case InstructionMap::OP_SELCH:
      output.result(parent()->selectChannel(output.immediate(), output)); break;

    case InstructionMap::OP_IBJMP: {
      JumpOffset jump = (JumpOffset)output.immediate();

      // If we know that this jump is going to execute, and the fetch stage has
      // already provided the next instruction, discard the instruction and
      // change the amount we need to jump by.
      if (execute) {
        bool discarded = discardNextInst();
        if (discarded)
          jump--;
        parent()->jump(jump);
      }

      continueToExecute = false;
      break;
    }

    case InstructionMap::OP_RMTEXECUTE: {
      rmtexecuteChannel = output.channelMapEntry();
      rmtexecuteCMT = output.cmtEntry();

      if (DEBUG)
        cout << this->name() << " beginning remote execution" << endl;

      continueToExecute = false;
      break;
    }

    case InstructionMap::OP_RMTNXIPK: {
      Instruction inst = input.toInstruction();
      inst.opcode(InstructionMap::OP_NXIPK);
      output.result(inst.toLong());
      break;
    }

    case InstructionMap::OP_FETCHR:
    case InstructionMap::OP_FETCHPSTR:
    case InstructionMap::OP_FILLR:
    case InstructionMap::OP_PSEL_FETCHR:
    case InstructionMap::OP_FETCH:
    case InstructionMap::OP_FETCHPST:
    case InstructionMap::OP_FILL:
    case InstructionMap::OP_PSEL_FETCH:
      continueToExecute = false;
      break;

    default: break;

  } // end switch

  // Gather the operands this instruction needs.
  setOperand1(output);
  setOperand2(output);

  if (execute && isFetch(output.opcode()))
    fetch(output);

  // Store the instruction we just decoded so we can see if it needs to forward
  // data to the next instruction. In practice, we wouldn't need the whole
  // instruction.
  previous = output;

  // Don't want to forward from instructions which didn't execute, or which
  // don't store their results.
  if (!execute || input.destination() == 0)
    previous.destination(-1);

  return continueToExecute;
}

bool Decoder::ready() const {
  return !multiCycleOp && !blocked && outputsRemaining == 0;
}

void Decoder::waitForOperands(const DecodedInst& dec) {
  // Wait until all data has arrived from the network.
  if (InstructionMap::hasDestReg(dec.opcode()) && Registers::isChannelEnd(dec.destination()))
    waitUntilArrival(Registers::toChannelID(dec.destination()), dec);
  if (InstructionMap::hasSrcReg1(dec.opcode())) {
    if (Registers::isChannelEnd(dec.sourceReg1()))
      waitUntilArrival(Registers::toChannelID(dec.sourceReg1()), dec);
    if (!dec.isExecuteStageOperation() && !dec.isMemoryOperation() && (dec.sourceReg1() == previous.destination())) {
      stall(true, Instrumentation::Stalls::STALL_FORWARDING, dec);
      // HACK! May take multiple cycles. FIXME
      // Add an extra 0.1 cycles to ensure that the result is ready for forwarding.
      // Would ideally like to use execute.executedEvent(), but then also need
      // to check for whether the instruction has already executed.
      wait(1.1, sc_core::SC_NS);
      stall(false, Instrumentation::Stalls::STALL_FORWARDING, dec);
    }
  }
  if (InstructionMap::hasSrcReg2(dec.opcode()) && Registers::isChannelEnd(dec.sourceReg2()))
    waitUntilArrival(Registers::toChannelID(dec.sourceReg2()), dec);

  // FIXME: there is currently a problem if we are indirectly reading from a
  // channel end, and the instruction is aborted. This method doesn't wait for
  // registers specified by indirect reads.
}

void Decoder::setOperand1(DecodedInst& dec) {
  RegisterIndex reg = dec.sourceReg1();

  if ((reg == previous.destination())) {
    dec.operand1Source(DecodedInst::BYPASS);
    if (previous.usesPredicate())
      dec.operand1(readRegs(1, reg));
  }
  else {
    dec.operand1(readRegs(1, reg));
    dec.operand1Source(DecodedInst::REGISTER);
  }
}

void Decoder::setOperand2(DecodedInst& dec) {
  if (dec.hasImmediate()) {
    dec.operand2(dec.immediate());
    dec.operand2Source(DecodedInst::IMMEDIATE);
  }
  else if (dec.hasSrcReg2()) {
    RegisterIndex reg = dec.sourceReg2();

    if (reg == previous.destination()) {
      dec.operand2Source(DecodedInst::BYPASS);
      if (previous.usesPredicate())
        dec.operand2(readRegs(2, reg));
    }
    else {
      dec.operand2(readRegs(2, reg));
      dec.operand2Source(DecodedInst::REGISTER);
    }
  }
}

int32_t Decoder::readRegs(PortIndex port, RegisterIndex index, bool indirect) {
  return parent()->readReg(port, index, indirect);
}

void Decoder::waitUntilArrival(ChannelIndex channel, const DecodedInst& inst) {
  if (instructionCancelled)
    return;

  // Test the channel to see if the data is already there.
  if (!parent()->testChannel(channel)) {
    bool fromMemory = connectionFromMemory(channel);
    Instrumentation::Stalls::StallReason reason =
        fromMemory ? Instrumentation::Stalls::STALL_MEMORY_DATA
                   : Instrumentation::Stalls::STALL_CORE_DATA;

    stall(true, reason, inst);

    if (DEBUG)
      cout << this->name() << " waiting for channel " << (int)channel << endl;

    // Wait until something arrives.
    wait(parent()->receivedDataEvent(channel) | cancelEvent);

    stall(false, reason, inst);
  }
}

void Decoder::waitForOperands2(const DecodedInst& inst) {
  haveAllOperands = false;

  // Hack: simulate a bypass path in the channel map table here. Bypassing is
  // awkward to implement efficiently in SystemC.
  if (needChannel && inst.channelMapEntry() != Instruction::NO_CHANNEL) {
    needChannel = false;
    if ((previous.opcode() == InstructionMap::OP_SETCHMAP ||
         previous.opcode() == InstructionMap::OP_SETCHMAPI)  &&
        (previous.immediate() == inst.channelMapEntry())) {
      next_trigger(sc_core::SC_ZERO_TIME);
      return;
    }
  }

  // For each of the three possible registers described by the instruction:
  //  1. See if the register corresponds to an input channel.
  //  2. If the channel is empty, wait for data to arrive.
  if (needDestination && InstructionMap::hasDestReg(inst.opcode()) && Registers::isChannelEnd(inst.destination())) {
    needDestination = false;
    if (!checkChannelInput(Registers::toChannelID(inst.destination()), inst))
      return;
  }
  if (needOperand1 && InstructionMap::hasSrcReg1(inst.opcode()) && Registers::isChannelEnd(inst.sourceReg1())) {
    needOperand1 = false;
    if (!checkChannelInput(Registers::toChannelID(inst.sourceReg1()), inst))
      return;
  }
  if (needOperand2 && InstructionMap::hasSrcReg2(inst.opcode()) && Registers::isChannelEnd(inst.sourceReg2())) {
    needOperand2 = false;
    if (!checkChannelInput(Registers::toChannelID(inst.sourceReg2()), inst))
      return;
  }

  haveAllOperands = true;

  // If the decoder blocked waiting for any input, unblock it now that all data
  // have arrived.
  if (blocked) {
    stall(false, Instrumentation::Stalls::STALL_MEMORY_DATA, inst);
    stall(false, Instrumentation::Stalls::STALL_CORE_DATA, inst);
  }

  // FIXME: there is currently a problem if we are indirectly reading from a
  // channel end, and the instruction is aborted. This method doesn't wait for
  // registers specified by indirect reads.
}

bool Decoder::checkChannelInput(ChannelIndex channel, const DecodedInst& inst) {
  bool haveData = parent()->testChannel(channel);

  if (!haveData) {
    bool fromMemory = connectionFromMemory(channel);
    Instrumentation::Stalls::StallReason reason =
        fromMemory ? Instrumentation::Stalls::STALL_MEMORY_DATA
                   : Instrumentation::Stalls::STALL_CORE_DATA;
    stall(true, reason, inst);  // Remember to unstall again afterwards.

    if (DEBUG)
      cout << this->name() << " waiting for channel " << (int)channel << endl;

    next_trigger(parent()->receivedDataEvent(channel) | cancelEvent);
  }

  return haveData;
}

bool Decoder::connectionFromMemory(ChannelIndex buffer) const {
  // Convert from input buffer index to input channel index.
  ChannelIndex channel = Registers::fromChannelID(buffer);
  return parent()->connectionFromMemory(channel);
}

void Decoder::remoteExecution(DecodedInst& instruction) const {
  // "Re-encode" the instruction so it can be sent. In practice, it wouldn't
  // have been decoded yet, so there would be no extra work here.
  Instruction encoded = instruction.toInstruction();

  // The data to be sent is the instruction itself.
  instruction.result(encoded.toLong());
  instruction.channelMapEntry(rmtexecuteChannel);
  instruction.cmtEntry(rmtexecuteCMT);

  // Prevent other stages from trying to execute this instruction.
  instruction.predicate(Instruction::ALWAYS);
  instruction.opcode(InstructionMap::OP_OR);
  instruction.destination(0);
}

bool Decoder::discardNextInst() const {
  return parent()->discardNextInst();
}

void Decoder::cancelInstruction() {
  if (blocked) {
    instructionCancelled = true;
    cancelEvent.notify();
  }
}

/* Sends the second part of a two-flit store operation (the data to send). */
bool Decoder::continueOp(const DecodedInst& input, DecodedInst& output) {
  output = input;

  // Store operations send the address in the first cycle, and the data in
  // the second.
  setOperand1(output);
  output.memoryOp(MemoryRequest::PAYLOAD_ONLY);

  multiCycleOp = false;
  blockedEvent.notify();
  
  return true;
}

// Use the predicate to determine if the instruction should execute or not.
// Most instructions will only need to do this check in the execute stage,
// when the predicate is guaranteed to be up to date. The exceptions are:
//  * Instructions which complete in the decode stage
//  * Instructions which cannot be undone (e.g. reading from channel ends)
//
// An optimisation would be to perform the predicate check (and possibly
// avoid reading registers) if we know that the previous instruction won't
// change the predicate.
bool Decoder::shouldExecute(const DecodedInst& inst) {

  // Instructions which will always execute.
  if (!inst.usesPredicate() || inst.opcode() == InstructionMap::OP_PSEL_FETCH
                            || inst.opcode() == InstructionMap::OP_PSEL_FETCHR
                            || inst.opcode() == InstructionMap::OP_PSEL)
    return true;

  // Predicated instructions which complete in this pipeline stage and
  // which may access channel data.
  if ((!inst.isExecuteStageOperation() && !inst.isMemoryOperation()) ||
      isFetch(inst.opcode()) ||
      Registers::isChannelEnd(inst.sourceReg1()) ||
      Registers::isChannelEnd(inst.sourceReg2())) {
    short predBits = inst.predicate();
    bool predicate = parent()->predicate(inst);

    return (predBits == Instruction::P     &&  predicate) ||
           (predBits == Instruction::NOT_P && !predicate);
  }
  // All other predicated instructions.
  else
    return true;
}

// Tell whether we need to know the value of the predicate register in this
// clock cycle. Most instructions wait until the execute stage to access it,
// but some will perform irreversible operations here, so need to be
// stopped if necessary.
bool Decoder::needPredicateNow(const DecodedInst& inst) const {
  bool predicated = inst.predicate() == Instruction::P ||
                    inst.predicate() == Instruction::NOT_P;
  bool irreversible = (!inst.isExecuteStageOperation() && !inst.isMemoryOperation()) ||
                      isFetch(inst.opcode()) ||
                      Registers::isChannelEnd(inst.sourceReg1()) ||
                      Registers::isChannelEnd(inst.sourceReg2());
  return predicated && irreversible;
}

bool Decoder::isFetch(opcode_t opcode) const {
  bool fetch;

  switch (opcode) {
    case InstructionMap::OP_FETCHR:
    case InstructionMap::OP_FETCHPSTR:
    case InstructionMap::OP_FILLR:
    case InstructionMap::OP_PSEL_FETCHR:
    case InstructionMap::OP_FETCH:
    case InstructionMap::OP_FETCHPST:
    case InstructionMap::OP_FILL:
    case InstructionMap::OP_PSEL_FETCH:
      fetch = true;
      break;
    default:
      fetch = false;
      break;
  }

  return fetch;
}

void Decoder::fetch(DecodedInst& inst) {
  // Wait until we are allowed to check the cache tags.
  if (!parent()->canFetch()) {
    stall(true, Instrumentation::Stalls::STALL_FETCH, inst);
    while (!parent()->canFetch()) {
      if (DEBUG)
        cout << this->name() << " waiting to issue " << inst << endl;
      wait(1, sc_core::SC_NS);
    }
    stall(false, Instrumentation::Stalls::STALL_FETCH, inst);
  }

  // Extra forwarding path.
  if (inst.operand1Source() == DecodedInst::BYPASS ||
      inst.operand2Source() == DecodedInst::BYPASS) {
    stall(true, Instrumentation::Stalls::STALL_FORWARDING, inst);
    wait(1.1, sc_core::SC_NS);
    stall(false, Instrumentation::Stalls::STALL_FORWARDING, inst);

    if (inst.operand1Source() == DecodedInst::BYPASS)
      inst.operand1(readRegs(1, inst.sourceReg1()));
    if (inst.operand2Source() == DecodedInst::BYPASS)
      inst.operand2(readRegs(2, inst.sourceReg2()));
  }

  parent()->fetch(inst);
}

void Decoder::stall(bool stall, Instrumentation::Stalls::StallReason reason, const DecodedInst& cause) {
  blocked = stall;
  if (stall)
    Instrumentation::Stalls::stall(id, reason, cause);
  else
    Instrumentation::Stalls::unstall(id, reason, cause);
  blockedEvent.notify();
}

const sc_event& Decoder::stalledEvent() const {
  return blockedEvent;
}

DecodeStage* Decoder::parent() const {
  return static_cast<DecodeStage*>(this->get_parent_object());
}

void Decoder::reportStalls(ostream& os) {
  if (!ready()) {
    DecodedInst& inst = parent()->currentInst;
    os << this->name() << " unable to complete " << inst << endl;

    if (needOperand1 || (inst.hasOperand1() && Registers::isChannelEnd(inst.sourceReg1())))
      os << "  Waiting for operand 1." << endl;
    if (needOperand2 || (inst.hasOperand2() && Registers::isChannelEnd(inst.sourceReg2())))
      os << "  Waiting for operand 2." << endl;
    if (multiCycleOp)
      os << "  Operation takes multiple cycles." << endl;
  }
}

Decoder::Decoder(const sc_module_name& name, const ComponentID& ID) :
	  Component(name, ID) {

  continueToExecute = false;
  execute = false;
  haveAllOperands = true;
  outputsRemaining = 0;
  needDestination = false;
  needOperand1 = false;
  needOperand2 = false;
  needChannel = false;

  rmtexecuteChannel = Instruction::NO_CHANNEL;
  rmtexecuteCMT = 0;
  multiCycleOp = false;
  blocked = false;
  instructionCancelled = false;
  previousInstPredicated = false;
  previousInstSetPredicate = false;

}<|MERGE_RESOLUTION|>--- conflicted
+++ resolved
@@ -447,8 +447,6 @@
       break;
     }
 
-<<<<<<< HEAD
-=======
     case InstructionMap::OP_LDL:
       output.memoryOp(MemoryRequest::LOAD_LINKED); break;
     case InstructionMap::OP_STC:
@@ -470,7 +468,6 @@
       multiCycleOp = true;
       output.memoryOp(MemoryRequest::EXCHANGE); break;
 
->>>>>>> 9d4a5afc
     case InstructionMap::OP_IRDR:
       multiCycleOp = true;
       blockedEvent.notify();
