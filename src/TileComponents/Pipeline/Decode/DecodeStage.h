--- conflicted
+++ resolved
@@ -112,10 +112,7 @@
   // Retrieve the instruction's network destination from the channel map table,
   // if appropriate.
   void           readChannelMapTable(DecodedInst& inst);
-<<<<<<< HEAD
-=======
   void           waitOnCredits(DecodedInst& inst);
->>>>>>> 9d4a5afc
   ChannelMapEntry& channelMapTableEntry(MapIndex entry) const;
 
   // Fetch the address requested by the instruction.
