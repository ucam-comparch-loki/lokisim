/*
 * InputCrossbar.h
 *
 * A crossbar between all input ports of a core, and all input buffers. There
 * will usually be many more buffers than ports.
 *
 *  Created on: 18 Mar 2011
 *      Author: db434
 */

#ifndef INPUTCROSSBAR_H_
#define INPUTCROSSBAR_H_

#include "../Component.h"
#include "../Network/Topologies/Crossbar.h"
#include "../Network/NetworkTypedefs.h"

class AddressedWord;
class FlowControlIn;
class UnclockedNetwork;
class Word;

class InputCrossbar: public Component {

//==============================//
// Ports
//==============================//

public:

  sc_in<bool>   clock;

  DataInput    *dataIn;
  ReadyInput   *validDataIn;
  ReadyOutput  *ackDataIn;

  sc_out<Word> *dataOut;

  sc_in<int>   *creditsIn;

  CreditOutput *creditsOut;
  ReadyOutput  *validCreditOut;
  ReadyInput   *ackCreditOut;

//==============================//
// Constructors and destructors
//==============================//

public:

<<<<<<< HEAD
  SC_HAS_PROCESS(InputCrossbar);
  InputCrossbar(sc_module_name name, const ComponentID& ID, int inputs, int outputs);
=======
  InputCrossbar(sc_module_name name, ComponentID ID, int inputs, int outputs);
>>>>>>> 6461acc6
  virtual ~InputCrossbar();

//==============================//
// Local state
//==============================//

private:

  ChannelID firstInput;
  int numInputs, numOutputs;

  std::vector<FlowControlIn*> flowControl;

  Crossbar               creditNet;
  UnclockedNetwork*      dataNet;
//  UnclockedNetwork*      creditNet;

  sc_buffer<DataType>   *dataToBuffer;
  sc_buffer<CreditType> *creditsToNetwork;
  sc_signal<ReadyType>  *readyForData, *readyForCredit;
  sc_signal<ReadyType>  *validData, *validCredit;

  // Skew the clock by 1/4 of a cycle for the credit network. This is done
  // because this small credit network is followed by the main, tile credit
  // network, and we want the credit to get to the main network before the
  // main network triggers the sending of credits.
  sc_core::sc_clock      skewedClock;

};

#endif /* INPUTCROSSBAR_H_ */<|MERGE_RESOLUTION|>--- conflicted
+++ resolved
@@ -36,7 +36,7 @@
 
   sc_out<Word> *dataOut;
 
-  sc_in<int>   *creditsIn;
+  sc_in<bool>  *bufferHasSpace;
 
   CreditOutput *creditsOut;
   ReadyOutput  *validCreditOut;
@@ -48,12 +48,7 @@
 
 public:
 
-<<<<<<< HEAD
-  SC_HAS_PROCESS(InputCrossbar);
   InputCrossbar(sc_module_name name, const ComponentID& ID, int inputs, int outputs);
-=======
-  InputCrossbar(sc_module_name name, ComponentID ID, int inputs, int outputs);
->>>>>>> 6461acc6
   virtual ~InputCrossbar();
 
 //==============================//
@@ -68,7 +63,8 @@
   std::vector<FlowControlIn*> flowControl;
 
   Crossbar               creditNet;
-  UnclockedNetwork*      dataNet;
+  Crossbar               dataNet;
+//  UnclockedNetwork*      dataNet;
 //  UnclockedNetwork*      creditNet;
 
   sc_buffer<DataType>   *dataToBuffer;
@@ -76,11 +72,12 @@
   sc_signal<ReadyType>  *readyForData, *readyForCredit;
   sc_signal<ReadyType>  *validData, *validCredit;
 
-  // Skew the clock by 1/4 of a cycle for the credit network. This is done
-  // because this small credit network is followed by the main, tile credit
-  // network, and we want the credit to get to the main network before the
-  // main network triggers the sending of credits.
-  sc_core::sc_clock      skewedClock;
+  // Skew the clock by 1/4 of a cycle for the two subnetworks.
+  // The credit network needs to send early, so credits get to the main network
+  // in time for the main negative edge.
+  // The data network needs to send late, so data have time to arrive after
+  // coming over the main network.
+  sc_core::sc_clock      creditClock, dataClock;
 
 };
 
