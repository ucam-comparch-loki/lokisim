/*
 * ArbiterComponent.cpp
 *
 *  Created on: 9 Mar 2011
 *      Author: db434
 */

#include "ArbiterComponent.h"
#include "../../Arbitration/RoundRobinArbiter.h"
#include "../../Datatype/AddressedWord.h"

void ArbiterComponent::mainLoop() {
	while (true) {
		// Wait for something interesting to happen. We are sensitive to the
		// negative edge because data is put onto networks at the positive edge
		// and needs time to propagate through to these arbiters.

		if (inactiveCycles > 10) {
			assert(activeTransfers == 0);

			if (numInputs == 1) {
				wait(validDataIn[0].default_event());
			} else {
				sc_core::sc_event_or_list& eventList = validDataIn[0].default_event() | validDataIn[1].default_event();

				for (int i = 2; i < numInputs; i++)
					eventList | validDataIn[i].default_event();

				wait(eventList);
			}

			assert(sc_core::sc_time_stamp().value() % 1000 != 500);

			inactiveCycles = 0;
		}

		wait(clock.negedge_event());

<<<<<<< HEAD
    // FIXME: a request may be granted, but then blocked by flow control.
    // Another, later request may still be allowed to send. Seems unfair.
//    if(!validDataOut[output].read()) {
      dataOut[output].write(dataIn[input].read());
      validDataOut[output].write(true);
      ackDataIn[input].write(!ackDataIn[input].read()); // Toggle value
//    }
  }
=======
		wait(sc_core::SC_ZERO_TIME);
>>>>>>> ddd5bfef

		int inCursor = lastAccepted;
		int outCursor = 0;

		for (int i = 0; i < numInputs; i++) {
			// Request: numInput -> endOfPacket

			inCursor++;
			if (inCursor == numInputs)
				inCursor = 0;

			if (!validDataIn[inCursor].read())
				continue;

			// FIXME: a request may be granted, but then blocked by flow control.
			// Another, later request may still be allowed to send. Seems unfair.

			if (!validDataOut[outCursor].read()) {
				dataOut[outCursor].write(dataIn[inCursor].read());
				validDataOut[outCursor].write(true);
				ackDataIn[inCursor].write(!ackDataIn[inCursor].read()); // Toggle value
				lastAccepted = inCursor;
				activeTransfers++;
			}

			outCursor++;
			if (outCursor == numOutputs)
				break;
		}

		assert(activeTransfers >= 0 && activeTransfers <= numInputs && activeTransfers <= numOutputs);

		if (activeTransfers > 0) {
			wait(clock.posedge_event());

			// Pull down the valid signal for any outputs which have sent acknowledgements.

			for (int i = 0; i < numOutputs; i++) {
				if (ackDataOut[i].read()) {
					validDataOut[i].write(false);
					activeTransfers--;
				}
			}

			inactiveCycles = 0;
		} else {
			inactiveCycles++;
		}

		assert(activeTransfers >= 0 && activeTransfers <= numInputs && activeTransfers <= numOutputs);
	}
}

ArbiterComponent::ArbiterComponent(sc_module_name name, const ComponentID& ID, int inputs, int outputs) :
    Component(name, ID)
{
	numInputs       = inputs;
	numOutputs      = outputs;

	inactiveCycles  = 0x7FFF;
	activeTransfers = 0;
	lastAccepted    = inputs - 1;

	dataIn          = new sc_in<AddressedWord>[inputs];
	validDataIn     = new sc_in<bool>[inputs];
	ackDataIn       = new sc_out<bool>[inputs];

	dataOut         = new sc_out<AddressedWord>[outputs];
	validDataOut    = new sc_out<bool>[outputs];
	ackDataOut      = new sc_in<bool>[outputs];

	SC_THREAD(mainLoop);

	end_module();
}

ArbiterComponent::~ArbiterComponent() {
	delete[] dataIn;
	delete[] validDataIn;
	delete[] ackDataIn;

	delete[] dataOut;
	delete[] validDataOut;
	delete[] ackDataOut;
}<|MERGE_RESOLUTION|>--- conflicted
+++ resolved
@@ -36,18 +36,7 @@
 
 		wait(clock.negedge_event());
 
-<<<<<<< HEAD
-    // FIXME: a request may be granted, but then blocked by flow control.
-    // Another, later request may still be allowed to send. Seems unfair.
-//    if(!validDataOut[output].read()) {
-      dataOut[output].write(dataIn[input].read());
-      validDataOut[output].write(true);
-      ackDataIn[input].write(!ackDataIn[input].read()); // Toggle value
-//    }
-  }
-=======
 		wait(sc_core::SC_ZERO_TIME);
->>>>>>> ddd5bfef
 
 		int inCursor = lastAccepted;
 		int outCursor = 0;
