--- conflicted
+++ resolved
@@ -62,15 +62,10 @@
 
   // Make a local network for each tile. This includes all wiring up and
   // creation of a router.
-<<<<<<< HEAD
-  for (unsigned int tile=0; tile<NUM_COMPUTE_TILES; tile++) {
-    makeLocalNetwork(tile);
-=======
   for (uint col = 1; col <= COMPUTE_TILE_COLUMNS; col++) {
     for (uint row = 1; row <= COMPUTE_TILE_ROWS; row++) {
       makeLocalNetwork(col, row);
     }
->>>>>>> 9d4a5afc
   }
 
 }
