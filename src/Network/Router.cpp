--- conflicted
+++ resolved
@@ -85,13 +85,8 @@
 
 Router::Direction Router::routeTo(ChannelID destination) const {
   // Figure out where in the grid of tiles the destination channel end is.
-<<<<<<< HEAD
-  unsigned int xDest = destination.getTile() % COMPUTE_TILE_COLUMNS;
-  unsigned int yDest = destination.getTile() / COMPUTE_TILE_COLUMNS;
-=======
   unsigned int xDest = destination.component.tile.x;
   unsigned int yDest = destination.component.tile.y;
->>>>>>> 9d4a5afc
 
   // XY routing: change x until we are in the right column, then change y.
   if (xDest > xPos)      return EAST;
@@ -121,13 +116,8 @@
     Component(name, ID),
     Blocking(),
     inputBuffers(5, ROUTER_BUFFER_SIZE, string(this->name()) + ".input_data"),
-<<<<<<< HEAD
-    xPos(ID.getTile() % COMPUTE_TILE_COLUMNS),
-    yPos(ID.getTile() / COMPUTE_TILE_COLUMNS) {
-=======
     xPos(ID.tile.x),
     yPos(ID.tile.y) {
->>>>>>> 9d4a5afc
 
   state = WAITING_FOR_DATA;
 
