/*
 * Crossbar.cpp
 *
 *  Created on: 21 Mar 2011
 *      Author: db434
 */

#include "Crossbar.h"
#include "../Arbiters/ArbiterComponent.h"
#include "../../Datatype/AddressedWord.h"

<<<<<<< HEAD
void Crossbar::makeBuses(int numBuses, int numArbiters, int channelsPerOutput, const ChannelID& startAddr) {
=======
void Crossbar::initialise() {
  makeBuses();
  makeArbiters();
}

void Crossbar::makeBuses() {
>>>>>>> 6461acc6
  // Generate and connect up buses.
  for(int i=0; i<numBuses; i++) {
    Bus* bus = new Bus(sc_gen_unique_name("bus"), i, numMuxes,
                       numOutputs*channelsPerOutput, firstOutput, size);
    buses.push_back(bus);
    bus->clock(clock);

    bus->dataIn(dataIn[i]);
    bus->validDataIn(validDataIn[i]);
    bus->ackDataIn(ackDataIn[i]);

    for(int j=0; j<numMuxes; j++) {
      bus->dataOut[j](busToMux[i][j]);
      bus->validDataOut[j](newData[i][j]);
      bus->ackDataOut[j](readData[i][j]);
    }
  }
}

void Crossbar::makeArbiters() {
  // Generate and connect up arbitrated multiplexers.
  for(int i=0; i<numMuxes; i++) {
    ArbiterComponent* arbiter = new ArbiterComponent(sc_gen_unique_name("arbiter"),
                                                     i, numBuses, outputsPerComponent);
    arbiters.push_back(arbiter);
    arbiter->clock(clock);

    for(int j=0; j<numBuses; j++) {
      arbiter->dataIn[j](busToMux[j][i]);
      arbiter->validDataIn[j](newData[j][i]);
      arbiter->ackDataIn[j](readData[j][i]);
    }

    for(int j=0; j<outputsPerComponent; j++) {
      arbiter->dataOut[j](dataOut[i*outputsPerComponent + j]);
      arbiter->validDataOut[j](validDataOut[i*outputsPerComponent + j]);
      arbiter->ackDataOut[j](ackDataOut[i*outputsPerComponent + j]);
    }
  }
}

Crossbar::Crossbar(sc_module_name name, const ComponentID& ID, int inputs, int outputs,
                   int outputsPerComponent, int channelsPerOutput,
                   const ChannelID& startAddr, Dimension size, bool externalConnection) :
    Network(name, ID, inputs, outputs, size, externalConnection),
    numBuses(numInputs),
    numMuxes(numOutputs/outputsPerComponent),
    outputsPerComponent(outputsPerComponent),
    channelsPerOutput(channelsPerOutput),
    firstOutput(startAddr) {

  busToMux = new sc_signal<DataType>*[numBuses];
  newData  = new sc_signal<ReadyType>*[numBuses];
  readData = new sc_signal<ReadyType>*[numBuses];

  for(int i=0; i<numBuses; i++) {
    busToMux[i] = new sc_signal<DataType>[numMuxes];
    newData[i]  = new sc_signal<ReadyType>[numMuxes];
    readData[i] = new sc_signal<ReadyType>[numMuxes];
  }

}

Crossbar::~Crossbar() {
  for(int i=0; i<numBuses; i++) {
    delete[] busToMux[i];
    delete[] newData[i];
    delete[] readData[i];
  }

  delete[] busToMux;
  delete[] newData;
  delete[] readData;

  for(unsigned int i=0; i<buses.size(); i++) delete buses[i];
  for(unsigned int i=0; i<arbiters.size(); i++) delete arbiters[i];
}<|MERGE_RESOLUTION|>--- conflicted
+++ resolved
@@ -9,26 +9,21 @@
 #include "../Arbiters/ArbiterComponent.h"
 #include "../../Datatype/AddressedWord.h"
 
-<<<<<<< HEAD
-void Crossbar::makeBuses(int numBuses, int numArbiters, int channelsPerOutput, const ChannelID& startAddr) {
-=======
 void Crossbar::initialise() {
   makeBuses();
   makeArbiters();
 }
 
 void Crossbar::makeBuses() {
->>>>>>> 6461acc6
   // Generate and connect up buses.
   for(int i=0; i<numBuses; i++) {
-    Bus* bus = new Bus(sc_gen_unique_name("bus"), i, numMuxes,
-                       numOutputs*channelsPerOutput, firstOutput, size);
+    Bus* bus = new Bus(sc_gen_unique_name("bus"), i, numMuxes, level, size);
     buses.push_back(bus);
     bus->clock(clock);
 
-    bus->dataIn(dataIn[i]);
-    bus->validDataIn(validDataIn[i]);
-    bus->ackDataIn(ackDataIn[i]);
+    bus->dataIn[0](dataIn[i]);
+    bus->validDataIn[0](validDataIn[i]);
+    bus->ackDataIn[0](ackDataIn[i]);
 
     for(int j=0; j<numMuxes; j++) {
       bus->dataOut[j](busToMux[i][j]);
@@ -61,14 +56,12 @@
 }
 
 Crossbar::Crossbar(sc_module_name name, const ComponentID& ID, int inputs, int outputs,
-                   int outputsPerComponent, int channelsPerOutput,
-                   const ChannelID& startAddr, Dimension size, bool externalConnection) :
-    Network(name, ID, inputs, outputs, size, externalConnection),
+                   int outputsPerComponent, HierarchyLevel level, Dimension size,
+                   bool externalConnection) :
+    Network(name, ID, inputs, outputs, level, size, externalConnection),
     numBuses(numInputs),
     numMuxes(numOutputs/outputsPerComponent),
-    outputsPerComponent(outputsPerComponent),
-    channelsPerOutput(channelsPerOutput),
-    firstOutput(startAddr) {
+    outputsPerComponent(outputsPerComponent) {
 
   busToMux = new sc_signal<DataType>*[numBuses];
   newData  = new sc_signal<ReadyType>*[numBuses];
