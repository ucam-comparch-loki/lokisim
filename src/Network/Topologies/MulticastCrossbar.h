/*
 * MulticastCrossbar.h
 *
 * A crossbar with multicast functionality.
 *
 * Multicast and credits don't mix well, so this crossbar reduces credits to
 * behave like an acknowledge signal. This means that the destination(s) for
 * data can't be changed if there are still outstanding credits.
 *
 *  Created on: 9 Mar 2011
 *      Author: db434
 */

#ifndef MULTICASTCROSSBAR_H_
#define MULTICASTCROSSBAR_H_

#include "Crossbar.h"

class UnclockedNetwork;

class MulticastCrossbar: public Crossbar {

//==============================//
// Ports
//==============================//

public:

// Inherited from Crossbar:
//
//  sc_in<bool>   clock;
//
//  DataInput    *dataIn;
//  ReadyInput   *validDataIn;
//  ReadyOutput  *ackDataIn;
//
//  DataOutput   *dataOut;
//  ReadyOutput  *validDataOut;
//  ReadyInput   *ackDataOut;

  CreditInput  *creditsIn;
  ReadyInput   *validCreditIn;
  ReadyOutput  *ackCreditIn;

  CreditOutput *creditsOut;
  ReadyOutput  *validCreditOut;
  ReadyInput   *ackCreditOut;

//==============================//
// Methods
//==============================//

public:

  // The input port to this network which comes from the next level of network
  // hierarchy (or off-chip).
  CreditInput&  externalCreditIn() const;

  // The output port of this network which goes to the next level of network
  // hierarchy (or off-chip).
  CreditOutput& externalCreditOut() const;

  ReadyInput&   externalValidCreditIn() const;
  ReadyOutput&  externalValidCreditOut() const;

<<<<<<< HEAD
  virtual void makeBuses(int numBuses, int numArbiters, int channelsPerOutput, const ChannelID& startAddr);
=======
  ReadyInput&   externalAckCreditIn() const;
  ReadyOutput&  externalAckCreditOut() const;
>>>>>>> 6461acc6

private:

  virtual void makeBuses();

//==============================//
// Constructors and destructors
//==============================//

public:

  SC_HAS_PROCESS(MulticastCrossbar);
<<<<<<< HEAD
  MulticastCrossbar(sc_module_name name, const ComponentID& ID, int inputs, int outputs,
                    int outputsPerComponent, int channelsPerOutput, const ChannelID& startAddr,
=======
  MulticastCrossbar(sc_module_name name, ComponentID ID, int inputs, int outputs,
                    int outputsPerComponent, int channelsPerOutput, ChannelID firstOutput,
                    int inputsPerComponent, int channelsPerInput, ChannelID firstInput,
>>>>>>> 6461acc6
                    Dimension size, bool externalConnection=false);
  virtual ~MulticastCrossbar();

//==============================//
// Components
//==============================//

private:

  // A very small crossbar for each component, taking credits from the
  // component's inputs to the appropriate data bus. Credits need to go to the
  // data bus because that is where the multicast takes place, so it is where
  // combination of credits occurs too.
  std::vector<UnclockedNetwork*> creditCrossbars;

  CreditSignal **creditsToBus;
  ReadySignal  **validCreditToBus;
  ReadySignal  **ackCreditToBus;

  bool newCredits;

};
#endif /* MULTICASTCROSSBAR_H_ */<|MERGE_RESOLUTION|>--- conflicted
+++ resolved
@@ -63,12 +63,8 @@
   ReadyInput&   externalValidCreditIn() const;
   ReadyOutput&  externalValidCreditOut() const;
 
-<<<<<<< HEAD
-  virtual void makeBuses(int numBuses, int numArbiters, int channelsPerOutput, const ChannelID& startAddr);
-=======
   ReadyInput&   externalAckCreditIn() const;
   ReadyOutput&  externalAckCreditOut() const;
->>>>>>> 6461acc6
 
 private:
 
@@ -81,15 +77,19 @@
 public:
 
   SC_HAS_PROCESS(MulticastCrossbar);
-<<<<<<< HEAD
-  MulticastCrossbar(sc_module_name name, const ComponentID& ID, int inputs, int outputs,
-                    int outputsPerComponent, int channelsPerOutput, const ChannelID& startAddr,
-=======
-  MulticastCrossbar(sc_module_name name, ComponentID ID, int inputs, int outputs,
-                    int outputsPerComponent, int channelsPerOutput, ChannelID firstOutput,
-                    int inputsPerComponent, int channelsPerInput, ChannelID firstInput,
->>>>>>> 6461acc6
-                    Dimension size, bool externalConnection=false);
+  MulticastCrossbar(const sc_module_name& name,     // Name
+                    const ComponentID& ID,          // ID
+                    int inputs,                     // Number of crossbar inputs
+                    int outputs,                    // Number of crossbar outputs
+                    int outputsPerComponent,        // Outputs leading to same component
+//                    int channelsPerOutput,          // Channels reachable through each output
+//                    const ChannelID& firstOutput,   // Address of first reachable channel
+                    int inputsPerComponent,         // Inputs from same component
+//                    int channelsPerInput,           // Channels reachable through each input
+//                    const ChannelID& firstInput,    // Address of first reachable channel
+                    HierarchyLevel level,           // Location in network hierarchy
+                    Dimension size,                 // Physical size (width, height)
+                    bool externalConnection=false); // Add a connection to larger network?
   virtual ~MulticastCrossbar();
 
 //==============================//
