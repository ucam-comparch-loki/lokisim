/*
 * Crossbar.h
 *
 * A crossbar without multicast functionality.
 *
 *  Created on: 21 Mar 2011
 *      Author: db434
 */

#ifndef CROSSBAR_H_
#define CROSSBAR_H_

#include "../Network.h"
#include "Bus.h"

class ArbiterComponent;

class Crossbar: public Network {

//==============================//
// Ports
//==============================//

// Inherited from Network:
//
//  sc_in<bool>   clock;
//
//  DataInput    *dataIn;
//  DataOutput   *dataOut;
//
//  ReadyInput   *canSendData;
//  ReadyOutput  *canReceiveData;

//==============================//
// Methods
//==============================//

public:

  // Create the buses and arbiters. Note that this must be called from outside
  // the constructor, as it will be calling virtual methods.
  void initialise();

protected:

<<<<<<< HEAD
  virtual void makeBuses(int numBuses, int numArbiters, int channelsPerOutput, const ChannelID& startAddr);
  virtual void makeArbiters(int numBuses, int numArbiters, int outputsPerComponent);
=======
  virtual void makeBuses();
  virtual void makeArbiters();
>>>>>>> 6461acc6

//==============================//
// Constructors and destructors
//==============================//

public:

  // outputsPerComponent = number of this network's outputs which lead to the
  //                       same component
  // channelsPerOutput   = number of channel ends accessible through each output
  // startAddr           = the lowest channel ID accessible through a local output
  // externalConnection  = flag telling whether there is an extra input/output
  //                       connected to the next level of network hierarchy
  Crossbar(sc_module_name name, const ComponentID& ID, int inputs, int outputs,
           int outputsPerComponent, int channelsPerOutput, const ChannelID& startAddr,
           Dimension size, bool externalConnection = false);
  virtual ~Crossbar();

//==============================//
// Components
//==============================//

protected:

// Parameters of this crossbar.
  const int numBuses, numMuxes;
  const int outputsPerComponent, channelsPerOutput, firstOutput;

  std::vector<Bus*>              buses;
  std::vector<ArbiterComponent*> arbiters;

  // Two-dimensional arrays of signals. One of each signal goes from each bus
  // to each mux/arbiter.
  sc_signal<DataType>          **busToMux;
  sc_signal<ReadyType>         **newData;
  sc_signal<ReadyType>         **readData;

};

#endif /* CROSSBAR_H_ */<|MERGE_RESOLUTION|>--- conflicted
+++ resolved
@@ -26,10 +26,12 @@
 //  sc_in<bool>   clock;
 //
 //  DataInput    *dataIn;
+//  ReadyInput   *validDataIn;
+//  ReadyOutput  *ackDataIn;
+//
 //  DataOutput   *dataOut;
-//
-//  ReadyInput   *canSendData;
-//  ReadyOutput  *canReceiveData;
+//  ReadyOutput  *validDataOut;
+//  ReadyInput   *ackDataOut;
 
 //==============================//
 // Methods
@@ -43,13 +45,8 @@
 
 protected:
 
-<<<<<<< HEAD
-  virtual void makeBuses(int numBuses, int numArbiters, int channelsPerOutput, const ChannelID& startAddr);
-  virtual void makeArbiters(int numBuses, int numArbiters, int outputsPerComponent);
-=======
   virtual void makeBuses();
   virtual void makeArbiters();
->>>>>>> 6461acc6
 
 //==============================//
 // Constructors and destructors
@@ -59,13 +56,11 @@
 
   // outputsPerComponent = number of this network's outputs which lead to the
   //                       same component
-  // channelsPerOutput   = number of channel ends accessible through each output
-  // startAddr           = the lowest channel ID accessible through a local output
   // externalConnection  = flag telling whether there is an extra input/output
   //                       connected to the next level of network hierarchy
   Crossbar(sc_module_name name, const ComponentID& ID, int inputs, int outputs,
-           int outputsPerComponent, int channelsPerOutput, const ChannelID& startAddr,
-           Dimension size, bool externalConnection = false);
+           int outputsPerComponent, HierarchyLevel level, Dimension size,
+           bool externalConnection = false);
   virtual ~Crossbar();
 
 //==============================//
@@ -74,9 +69,9 @@
 
 protected:
 
-// Parameters of this crossbar.
+  // Parameters of this crossbar.
   const int numBuses, numMuxes;
-  const int outputsPerComponent, channelsPerOutput, firstOutput;
+  const int outputsPerComponent;
 
   std::vector<Bus*>              buses;
   std::vector<ArbiterComponent*> arbiters;
