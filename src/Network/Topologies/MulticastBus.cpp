--- conflicted
+++ resolved
@@ -10,15 +10,12 @@
 
 void MulticastBus::mainLoop() {
   while(true) {
-<<<<<<< HEAD
     wait(clock.posedge_event());
-    ackDataIn.write(false);
-    if(!validDataIn.read()) continue;
 
-=======
-    // Wait for data to arrive.
-    wait(validDataIn.posedge_event());
->>>>>>> 6461acc6
+    wait(sc_core::SC_ZERO_TIME);  // Allow time for the valid signal to be deasserted.
+    ackDataIn[0].write(false);
+    if(!validDataIn[0].read()) continue;
+
     receivedData();
 
     // Wait for all credits to arrive.
@@ -36,22 +33,22 @@
 
     // Pulse an acknowledgement. Do this very late so the component doesn't
     // send more data before the credits have been received.
-    ackDataIn.write(true);
+    ackDataIn[0].write(true);
     wait(sc_core::SC_ZERO_TIME);
-    ackDataIn.write(false);
+    ackDataIn[0].write(false);
   }
 }
 
 void MulticastBus::receivedData() {
   assert(outstandingCredits.empty());
-  AddressedWord data = dataIn.read();
+  AddressedWord data = dataIn[0].read();
   std::vector<PortIndex> destinations;
 
   // Find out which outputs to send this data on.
   getDestinations(data.channelID(), destinations);
 
   for(unsigned int i=0; i<destinations.size(); i++) {
-    const int output = destinations[i];
+    const unsigned int output = destinations[i];
     assert(output < numOutputs);
 
     // If multicasting, may need to change the channel ID for each output.
@@ -80,9 +77,6 @@
   }
 }
 
-<<<<<<< HEAD
-void MulticastBus::getDestinations(const ChannelID& address, std::vector<PortIndex>& outputs) const {
-=======
 void MulticastBus::receivedCredit(PortIndex output) {
   validDataOut[output].write(false);
   ackCreditIn[output].write(true);
@@ -90,8 +84,7 @@
   ackCreditIn[output].write(false);
 }
 
-void MulticastBus::getDestinations(ChannelID address, std::vector<PortIndex>& outputs) const {
->>>>>>> 6461acc6
+void MulticastBus::getDestinations(const ChannelID& address, std::vector<PortIndex>& outputs) const {
   // Would it be sensible to enforce that MulticastBuses only ever receive
   // multicast addresses? Might make things simpler.
   // But that would make it difficult to deal with non-local traffic.
@@ -101,7 +94,7 @@
   }
   else {
     //TODO: Check again - unsure whether this is doing what is intended
-    outputs.push_back((address.getGlobalChannelNumber(OUTPUT_CHANNELS_PER_TILE, CORE_OUTPUT_CHANNELS) - startAddress.getGlobalChannelNumber(OUTPUT_CHANNELS_PER_TILE, CORE_OUTPUT_CHANNELS))/channelsPerOutput);
+//    outputs.push_back((address.getGlobalChannelNumber(OUTPUT_CHANNELS_PER_TILE, CORE_OUTPUT_CHANNELS) - startAddress.getGlobalChannelNumber(OUTPUT_CHANNELS_PER_TILE, CORE_OUTPUT_CHANNELS))/channelsPerOutput);
   }
 }
 
@@ -110,8 +103,8 @@
 }
 
 MulticastBus::MulticastBus(sc_module_name name, const ComponentID& ID, int numOutputs,
-                           int channelsPerOutput, const ChannelID& startAddr, Dimension size) :
-    Bus(name, ID, numOutputs, channelsPerOutput, startAddr, size) {
+                           HierarchyLevel level, Dimension size) :
+    Bus(name, ID, numOutputs, level, size) {
 
   creditsIn     = new CreditInput[numOutputs];
   validCreditIn = new ReadyInput[numOutputs];
