/*
 * Network.cpp
 *
 *  Created on: 27 Mar 2019
 *      Author: db434
 */

#define SC_INCLUDE_DYNAMIC_PROCESSES

#include "Network.h"
#include "../Utility/Assert.h"
#include "../Utility/Instrumentation/Network.h"

using sc_core::sc_module_name;
using std::set;

// Some parts of SystemC don't seem to interact very well with templated
// classes. The best solution I've found is to list out the types which can
// be used.
template class Network<Word>;

template<typename T>
Network<T>::Network(sc_module_name name, uint numInputs, uint numOutputs) :
    LokiComponent(name),
    clock("clock"),
    inputs("inputs", numInputs),
    outputs("outputs", numOutputs),
    requests(numOutputs),
    arbiters(numOutputs),
    copiesRemaining(numInputs, 0) {

  // Some more initialisation happens once all ports have been bound in
  // end_of_elaboration().
}

template<typename T>
void Network<T>::end_of_elaboration() {
  // Method to send data on each output port whenever possible.
  for (PortIndex output = 0; output < outputs.size(); output++)
    SPAWN_METHOD(requests[output].newRequestEvent(), Network<T>::sendData, output, false);

  // Method to monitor the head flit on each input port and determine which
  // output to use.
  for (PortIndex input = 0; input < inputs.size(); input++)
    SPAWN_METHOD(inputs[input]->canReadEvent(), Network<T>::newData, input, false);
}

template<typename T>
void Network<T>::reportStalls(ostream& os) {
  for (PortIndex i=0; i<inputs.size(); i++)
    if (inputs[i]->canRead())
      os << this->name() << " has data on input port " << i << ": " << inputs[i]->peek() << endl;
  for (PortIndex i=0; i<outputs.size(); i++)
    if (!outputs[i]->canWrite())
      os << this->name() << " unable to send to output port " << i << endl;
}

template<typename T>
set<PortIndex> Network<T>::getDestinations(const ChannelID address) const {
  // Default: defer to the single destination method.
  set<PortIndex> destination;
  destination.insert(getDestination(address));
  return destination;
}

template<typename T>
void Network<T>::sendData(PortIndex output) {
//  if (!clock.posedge())
//    next_trigger(clock.posedge_event());
//  else
  if (!outputs[output]->canWrite()) {
    next_trigger(outputs[output]->canWriteEvent());
  }
  else if (requests[output].empty()) {
    next_trigger(requests[output].newRequestEvent());
  }
  else {
    request_list_t& req = requests[output];

    PortIndex granted = arbiters[output].arbitrate(req);

    // Exit early if the selected input has no data available. This can happen
    // when in wormhole routing mode.
    if (!inputs[granted]->canRead()) {
      next_trigger(inputs[granted]->canReadEvent());
      return;
    }

    req.remove(granted);

    Flit<T> flit = readData(granted);
    Flit<T> previousFlit = outputs[output]->lastDataWritten();
    outputs[output]->write(flit);

    if (ENERGY_TRACE)
      Instrumentation::Network::crossbarOutput(previousFlit, flit);

    if (flit.getMetadata().endOfPacket) {
      arbiters[output].release();

      // Assume we can only do arbitration once per cycle - we can let multiple
      // flits through (if bandwidth available), but can't start another packet.
      next_trigger(clock.posedge_event());
    }
    else {
      arbiters[output].hold();
      // Default trigger: new request arrives
    }
  }
}

template<typename T>
Flit<T> Network<T>::readData(PortIndex input) {
  loki_assert(copiesRemaining[input] > 0);
  copiesRemaining[input]--;

  // Only consume the input if it is the final copy of a multicast message.
  if (copiesRemaining[input] == 0)
    return inputs[input]->read();
  else
    return inputs[input]->peek();
}

template<typename T>
void Network<T>::newData(PortIndex input) {
  loki_assert(inputs[input]->canRead());

  if (ENERGY_TRACE)
    Instrumentation::Network::crossbarInput(inputs[input]->lastDataRead(),
                                            inputs[input]->peek(), input);

  updateRequests(input);
}

template<typename T>
void Network<T>::updateRequests(PortIndex input) {
  loki_assert(inputs[input]->canRead());

  Flit<T> flit = inputs[input]->peek();
  set<PortIndex> targets = getDestinations(flit.channelID());
  copiesRemaining[input] = targets.size();

  for (auto it = targets.begin(); it != targets.end(); ++it) {
    PortIndex target = *it;
<<<<<<< HEAD
    loki_assert_with_message(target < outputs.size(), "Channel: %s, target port: %d, total ports: %d",
        flit.channelID().getString(Encoding::hardwareChannelID).c_str(), target, outputs.size());
=======
    loki_assert_with_message(target < outputs.size(), "Target: %d, outputs: %d",
        target, outputs.size());
>>>>>>> ecad10f0

    // TODO: Consider only adding the request if the output is available. This
    // could become useful when there are multiple buffers behind each port.
    // Look up how the Verilog handles this - might be overcomplicating things.
    requests[target].add(input);
  }
}<|MERGE_RESOLUTION|>--- conflicted
+++ resolved
@@ -142,13 +142,9 @@
 
   for (auto it = targets.begin(); it != targets.end(); ++it) {
     PortIndex target = *it;
-<<<<<<< HEAD
+
     loki_assert_with_message(target < outputs.size(), "Channel: %s, target port: %d, total ports: %d",
         flit.channelID().getString(Encoding::hardwareChannelID).c_str(), target, outputs.size());
-=======
-    loki_assert_with_message(target < outputs.size(), "Target: %d, outputs: %d",
-        target, outputs.size());
->>>>>>> ecad10f0
 
     // TODO: Consider only adding the request if the output is available. This
     // could become useful when there are multiple buffers behind each port.
