/*
 * Chip.cpp
 *
 *  Created on: 5 Jan 2010
 *      Author: db434
 */

#define SC_INCLUDE_DYNAMIC_PROCESSES

#include <sstream>

#include "Chip.h"
<<<<<<< HEAD
#include "Tile/Tile.h"
#include "Tile/AcceleratorTile.h"
=======
>>>>>>> f9cf894b
#include "Tile/ComputeTile.h"
#include "Tile/EmptyTile.h"
#include "Tile/MemoryControllerTile.h"
#include "Utility/Instrumentation/Stalls.h"
#include "Utility/StartUp/DataBlock.h"

using Instrumentation::Stalls;

bool Chip::isComputeTile(TileID id) const {
  // All tiles except the borders are compute tiles.
  return (id.x > 0) && (id.x < tiles.size()-1)
      && (id.y > 0) && (id.y < tiles[0].size()-1);
}

uint Chip::overallTileIndex(TileID id) const {
  return (id.y * tiles.size()) + id.x;
}

uint Chip::computeTileIndex(TileID id) const {
  return ((id.y - 1) * (tiles.size() - 2)) + (id.x - 1);
}

bool Chip::isCore(ComponentID id) const {
  return getTile(id.tile).isCore(id);
}

bool Chip::isMemory(ComponentID id) const {
  return getTile(id.tile).isMemory(id);
}

uint Chip::globalComponentIndex(ComponentID id) const {
  // Assumes all compute tiles are the same.
  Tile& tile = getTile(id.tile);
  return computeTileIndex(id.tile) * tile.numComponents() +
         tile.componentIndex(id);
}

uint Chip::globalCoreIndex(ComponentID id) const {
  // Assumes all compute tiles are the same.
  Tile& tile = getTile(id.tile);
  return computeTileIndex(id.tile) * tile.numCores() +
         tile.coreIndex(id);
}

uint Chip::globalMemoryIndex(ComponentID id) const {
  // Assumes all compute tiles are the same.
  Tile& tile = getTile(id.tile);
  return computeTileIndex(id.tile) * tile.numMemories() +
         tile.memoryIndex(id);
}

bool Chip::isCore(ChannelID id) const {
  return id.multicast || isCore(id.component);
}

bool Chip::isMemory(ChannelID id) const {
  return !isCore(id);
}

void Chip::storeInstructions(vector<Word>& instructions, const ComponentID& component) {
  getTile(component.tile).storeInstructions(instructions, component);
}

void Chip::storeData(const DataBlock& data) {
  if (data.component() == ComponentID(2,0,0))
    mainMemory.storeData(data.payload(), data.position(), data.readOnly());
  else
    getTile(data.component().tile).storeData(data);
}

void Chip::print(const ComponentID& component, MemoryAddr start, MemoryAddr end) {
  if (MAGIC_MEMORY)
    mainMemory.print(start, end);
  else
    getTile(component.tile).print(component, start, end);
}

Word Chip::readWordInternal(const ComponentID& component, MemoryAddr addr) {
  if (MAGIC_MEMORY)
    return mainMemory.readWord(addr, MEMORY_SCRATCHPAD);
  else
    return getTile(component.tile).readWordInternal(component, addr);
}

Word Chip::readByteInternal(const ComponentID& component, MemoryAddr addr) {
  if (MAGIC_MEMORY)
    return mainMemory.readByte(addr, MEMORY_SCRATCHPAD);
  else
    return getTile(component.tile).readByteInternal(component, addr);
}

void Chip::writeWordInternal(const ComponentID& component, MemoryAddr addr, Word data) {
  if (MAGIC_MEMORY)
    mainMemory.writeWord(addr, data.toUInt(), MEMORY_SCRATCHPAD);
  else
    getTile(component.tile).writeWordInternal(component, addr, data);
}

void Chip::writeByteInternal(const ComponentID& component, MemoryAddr addr, Word data) {
  if (MAGIC_MEMORY)
    mainMemory.writeByte(addr, data.toUInt(), MEMORY_SCRATCHPAD);
  else
    getTile(component.tile).writeByteInternal(component, addr, data);
}

int Chip::readRegisterInternal(const ComponentID& component, RegisterIndex reg) const {
  return getTile(component.tile).readRegisterInternal(component, reg);
}

bool Chip::readPredicateInternal(const ComponentID& component) const {
  return getTile(component.tile).readPredicateInternal(component);
}

void Chip::networkSendDataInternal(const NetworkData& flit) {
  getTile(flit.channelID().component.tile).networkSendDataInternal(flit);
}

void Chip::networkSendCreditInternal(const NetworkCredit& flit) {
  getTile(flit.channelID().component.tile).networkSendCreditInternal(flit);
}

MemoryAddr Chip::getAddressTranslation(TileID tile, MemoryAddr address) const {
  // If the given tile is a memory controller, no more transformation will be
  // performed, so return the address as-is. Otherwise, query the tile's
  // directory to find out what transformation is necessary.
  if (isComputeTile(tile)) {
    Tile& t = getTile(tile);
    return static_cast<ComputeTile&>(t).getAddressTranslation(address);
  }
  else {
    return address;
  }
}

bool Chip::backedByMainMemory(TileID tile, MemoryAddr address) const {
  // If the given tile is a memory controller, the result is trivial.
  // Otherwise, query the tile's directory to find details of the next level of
  // memory hierarchy.
  if (memoryControllerPositions.find(tile) != memoryControllerPositions.end()) {
    return true;
  }
  else if (isComputeTile(tile)) {
    Tile& t = getTile(tile);
    return static_cast<ComputeTile&>(t).backedByMainMemory(address);
  }
  else {
    return false;
  }
}


void Chip::magicMemoryAccess(MemoryOpcode opcode, MemoryAddr address, ChannelID returnChannel, Word payload) {
  magicMemory.operate(opcode, address, returnChannel, payload);
}

TileID Chip::nearestMemoryController(TileID tile) const {
  assert(memoryControllerPositions.size() > 0);

  TileID closest(0,0);
  uint bestDistance = UINT_MAX;

  for (std::set<TileID>::iterator it=memoryControllerPositions.begin(); it!=memoryControllerPositions.end(); it++) {
    TileID mc = *it;
    uint distance = abs(mc.x - tile.x) + abs(mc.y - tile.y);

    if (distance < bestDistance) {
      bestDistance = distance;
      closest = mc;
    }
  }

  return closest;
}

Tile& Chip::getTile(TileID tile) const {
  return tiles[tile.x][tile.y];
}

const std::set<TileID> Chip::getMemoryControllerPositions(const chip_parameters_t& params) const {
  std::set<TileID> positions;

  // Memory controllers go above and below the east-most and west-most columns
  // of compute tiles. Put them in a set in case there are duplicates.
  positions.insert(TileID(1,0));
  positions.insert(TileID(params.numComputeTiles.width, 0));
  positions.insert(TileID(1, params.numComputeTiles.height+1));
  positions.insert(TileID(params.numComputeTiles.width, params.numComputeTiles.height+1));

  loki_assert_with_message(positions.size() >= params.memory.bandwidth,
      "Unable to use %d words/cycle of memory bandwidth with only %d memory controllers",
      params.memory.bandwidth, positions.size());

  return positions;
}

void Chip::makeSignals(size2d_t allTiles) {
  iData.init("iData", allTiles.width, allTiles.height);
  oData.init("oData", allTiles.width, allTiles.height);
  iDataReady.init("iDataReady", allTiles.width, allTiles.height);
  oDataReady.init("oDataReady", allTiles.width, allTiles.height);

  iCredit.init("iCredit", allTiles.width, allTiles.height);
  oCredit.init("oCredit", allTiles.width, allTiles.height);
  iCreditReady.init("iCreditReady", allTiles.width, allTiles.height);
  oCreditReady.init("oCreditReady", allTiles.width, allTiles.height);

  iRequest.init("iRequest", allTiles.width, allTiles.height);
  oRequest.init("oRequest", allTiles.width, allTiles.height);
  iRequestReady.init("iRequestReady", allTiles.width, allTiles.height);
  oRequestReady.init("oRequestReady", allTiles.width, allTiles.height);

  iResponse.init("iResponse", allTiles.width, allTiles.height);
  oResponse.init("oResponse", allTiles.width, allTiles.height);
  iResponseReady.init("iResponseReady", allTiles.width, allTiles.height);
  oResponseReady.init("oResponseReady", allTiles.width, allTiles.height);

  requestToMainMemory.init("requestToMainMemory", memoryControllerPositions.size());
  responseFromMainMemory.init("responseFromMainMemory", memoryControllerPositions.size());
}

void Chip::makeComponents(const chip_parameters_t& params) {
  int memoryControllersMade = 0;

  tiles.init(params.allTiles().width);
  for (uint col = 0; col < params.allTiles().width; col++) {

    for (uint row = 0; row < params.allTiles().height; row++) {
      ComponentID tileID(col, row, 0);
      std::stringstream name;
      name << "tile_" << col << "_" << row;

      Tile* t;
      
<<<<<<< HEAD
      if (col > 0 && col <= COMPUTE_TILE_COLUMNS &&
          row > 0 && row <= COMPUTE_TILE_ROWS) {

        if (ACCELERATORS_PER_TILE > 0)
          t = new AcceleratorTile(name.str().c_str(), tileID);
        else
          t = new ComputeTile(name.str().c_str(), tileID);
=======
      if (col > 0 && col <= params.numComputeTiles.width &&
          row > 0 && row <= params.numComputeTiles.height) {
        t = new ComputeTile(name.str().c_str(), tileID, params.tile);
>>>>>>> f9cf894b

        // Some ComputeTile-specific connections.
        ((ComputeTile*)t)->fastClock(fastClock);
        ((ComputeTile*)t)->slowClock(slowClock);
      }
      else if (memoryControllerPositions.find(TileID(col,row)) != memoryControllerPositions.end()) {
        t = new MemoryControllerTile(name.str().c_str(), tileID);

        uint memoryPort = memoryControllersMade++;
        ((MemoryControllerTile*)t)->oRequestToMainMemory(requestToMainMemory[memoryPort]);
        ((MemoryControllerTile*)t)->iResponseFromMainMemory(responseFromMainMemory[memoryPort]);
      }
      else {
        t = new EmptyTile(name.str().c_str(), tileID);
      }

      // Common interface for all tiles.
      t->iClock(clock);
      t->iCredit(iCredit[col][row]);
      t->iCreditReady(iCreditReady[col][row]);
      t->iData(iData[col][row]);
      t->iDataReady(iDataReady[col][row]);
      t->iRequest(iRequest[col][row]);
      t->iRequestReady(iRequestReady[col][row]);
      t->iResponse(iResponse[col][row]);
      t->iResponseReady(iResponseReady[col][row]);
      t->oCredit(oCredit[col][row]);
      t->oCreditReady(oCreditReady[col][row]);
      t->oData(oData[col][row]);
      t->oDataReady(oDataReady[col][row]);
      t->oRequest(oRequest[col][row]);
      t->oRequestReady(oRequestReady[col][row]);
      t->oResponse(oResponse[col][row]);
      t->oResponseReady(oResponseReady[col][row]);

      tiles[col].push_back(t);
    }
  }
}

void Chip::wireUp() {

  // Main memory.
  mainMemory.iClock(clock);
  mainMemory.iData(requestToMainMemory);
  mainMemory.oData(responseFromMainMemory);

  // Global data network - connects cores to cores.
  dataNet.clock(clock);
  dataNet.oData(iData);
  dataNet.iData(oData);
  dataNet.oReady(iDataReady);
  dataNet.iReady(oDataReady);

  // Global credit network - connects cores to cores.
  creditNet.clock(clock);
  creditNet.oData(iCredit);
  creditNet.iData(oCredit);
  creditNet.oReady(iCreditReady);
  creditNet.iReady(oCreditReady);

  // Global request network - connects memories to memories.
  requestNet.clock(clock);
  requestNet.oData(iRequest);
  requestNet.iData(oRequest);
  requestNet.oReady(iRequestReady);
  requestNet.iReady(oRequestReady);

  // Global response network - connects memories to memories.
  responseNet.clock(clock);
  responseNet.oData(iResponse);
  responseNet.iData(oResponse);
  responseNet.oReady(iResponseReady);
  responseNet.iReady(oResponseReady);

}

Chip::Chip(const sc_module_name& name, const ComponentID& ID,
           const chip_parameters_t& params) :
    LokiComponent(name, ID),
    memoryControllerPositions(getMemoryControllerPositions(params)),
    mainMemory("main_memory", ComponentID(0,0,0), memoryControllerPositions.size(), params.memory),
    magicMemory("magic_memory", mainMemory),
    dataNet("data_net", params.allTiles(), params.router),
    creditNet("credit_net", params.allTiles(), params.router),
    requestNet("request_net", params.allTiles(), params.router),
    responseNet("response_net", params.allTiles(), params.router),
    clock("clock", 1, sc_core::SC_NS, 0.5),
    fastClock("fast_clock", sc_core::sc_time(1.0, sc_core::SC_NS), 0.25),
    slowClock("slow_clock", sc_core::sc_time(1.0, sc_core::SC_NS), 0.75) {

  makeSignals(params.allTiles());
  makeComponents(params);
  wireUp();

}<|MERGE_RESOLUTION|>--- conflicted
+++ resolved
@@ -10,11 +10,7 @@
 #include <sstream>
 
 #include "Chip.h"
-<<<<<<< HEAD
-#include "Tile/Tile.h"
 #include "Tile/AcceleratorTile.h"
-=======
->>>>>>> f9cf894b
 #include "Tile/ComputeTile.h"
 #include "Tile/EmptyTile.h"
 #include "Tile/MemoryControllerTile.h"
@@ -248,19 +244,12 @@
 
       Tile* t;
       
-<<<<<<< HEAD
-      if (col > 0 && col <= COMPUTE_TILE_COLUMNS &&
-          row > 0 && row <= COMPUTE_TILE_ROWS) {
-
-        if (ACCELERATORS_PER_TILE > 0)
-          t = new AcceleratorTile(name.str().c_str(), tileID);
-        else
-          t = new ComputeTile(name.str().c_str(), tileID);
-=======
       if (col > 0 && col <= params.numComputeTiles.width &&
           row > 0 && row <= params.numComputeTiles.height) {
-        t = new ComputeTile(name.str().c_str(), tileID, params.tile);
->>>>>>> f9cf894b
+        if (params.tile.numAccelerators > 0)
+          t = new AcceleratorTile(name.str().c_str(), tileID, params.tile);
+        else
+          t = new ComputeTile(name.str().c_str(), tileID, params.tile);
 
         // Some ComputeTile-specific connections.
         ((ComputeTile*)t)->fastClock(fastClock);
